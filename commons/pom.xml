<?xml version="1.0" encoding="UTF-8"?>

<!-- ~ Copyright 2010-2012 Luca Garulli (l.garulli(at)orientechnologies.com) 
	~ ~ Licensed under the Apache License, Version 2.0 (the "License"); ~ you 
	may not use this file except in compliance with the License. ~ You may obtain 
	a copy of the License at ~ ~ http://www.apache.org/licenses/LICENSE-2.0 ~ 
	~ Unless required by applicable law or agreed to in writing, software ~ distributed 
	under the License is distributed on an "AS IS" BASIS, ~ WITHOUT WARRANTIES 
	OR CONDITIONS OF ANY KIND, either express or implied. ~ See the License for 
	the specific language governing permissions and ~ limitations under the License. -->

<project xmlns="http://maven.apache.org/POM/4.0.0" xmlns:xsi="http://www.w3.org/2001/XMLSchema-instance"
	xsi:schemaLocation="http://maven.apache.org/POM/4.0.0 http://maven.apache.org/maven-v4_0_0.xsd">

	<modelVersion>4.0.0</modelVersion>

	<parent>
		<groupId>com.orientechnologies</groupId>
		<artifactId>orientdb-parent</artifactId>
		<version>2.0-SNAPSHOT</version>
		<relativePath>../</relativePath>
	</parent>

	<artifactId>orient-commons</artifactId>

	<name>Orient Commons</name>

	<properties>
		<osgi.export>com.orientechnologies.common.*</osgi.export>
		<osgi.import>
			javax.imageio.spi.*,sun.misc.*;resolution:=optional,com.orientechnologies.nio;resolution:=optional
		</osgi.import>
		<project.build.sourceEncoding>UTF-8</project.build.sourceEncoding>
	</properties>

<<<<<<< HEAD
	<dependencies>
		<dependency>
			<groupId>com.orientechnologies</groupId>
			<artifactId>orientdb-nativeos</artifactId>
			<version>${project.version}</version>
			<scope>test</scope>
		</dependency>
		<!-- External -->
		<dependency>
			<groupId>org.testng</groupId>
			<artifactId>testng</artifactId>
			<version>5.14.1</version>
			<scope>test</scope>
		</dependency>
=======
    <dependencies>
        <!-- External -->
        <dependency>
            <groupId>org.testng</groupId>
            <artifactId>testng</artifactId>
            <version>6.8.8</version>
            <scope>test</scope>
        </dependency>
    </dependencies>
>>>>>>> bce9f1a9

	</dependencies>

	<build>
		<plugins>
			<plugin>
				<groupId>org.apache.maven.plugins</groupId>
				<artifactId>maven-jar-plugin</artifactId>
				<configuration>
					<archive>
					</archive>
				</configuration>
				<executions>
					<execution>
						<goals>
							<goal>test-jar</goal>
						</goals>
					</execution>
				</executions>
			</plugin>
		</plugins>
	</build>

</project><|MERGE_RESOLUTION|>--- conflicted
+++ resolved
@@ -33,7 +33,6 @@
 		<project.build.sourceEncoding>UTF-8</project.build.sourceEncoding>
 	</properties>
 
-<<<<<<< HEAD
 	<dependencies>
 		<dependency>
 			<groupId>com.orientechnologies</groupId>
@@ -41,15 +40,6 @@
 			<version>${project.version}</version>
 			<scope>test</scope>
 		</dependency>
-		<!-- External -->
-		<dependency>
-			<groupId>org.testng</groupId>
-			<artifactId>testng</artifactId>
-			<version>5.14.1</version>
-			<scope>test</scope>
-		</dependency>
-=======
-    <dependencies>
         <!-- External -->
         <dependency>
             <groupId>org.testng</groupId>
@@ -58,9 +48,6 @@
             <scope>test</scope>
         </dependency>
     </dependencies>
->>>>>>> bce9f1a9
-
-	</dependencies>
 
 	<build>
 		<plugins>

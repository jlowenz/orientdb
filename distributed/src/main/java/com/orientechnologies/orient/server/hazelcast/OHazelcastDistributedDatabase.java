/*
 * Copyright 2010-2012 Luca Garulli (l.garulli--at--orientechnologies.com)
 *
 * Licensed under the Apache License, Version 2.0 (the "License");
 * you may not use this file except in compliance with the License.
 * You may obtain a copy of the License at
 *
 *     http://www.apache.org/licenses/LICENSE-2.0
 *
 * Unless required by applicable law or agreed to in writing, software
 * distributed under the License is distributed on an "AS IS" BASIS,
 * WITHOUT WARRANTIES OR CONDITIONS OF ANY KIND, either express or implied.
 * See the License for the specific language governing permissions and
 * limitations under the License.
 */
package com.orientechnologies.orient.server.hazelcast;

import com.hazelcast.core.HazelcastInstanceNotActiveException;
import com.hazelcast.core.IMap;
import com.hazelcast.core.IQueue;
import com.hazelcast.spi.exception.DistributedObjectDestroyedException;
import com.orientechnologies.common.log.OLogManager;
import com.orientechnologies.orient.core.Orient;
import com.orientechnologies.orient.core.config.OGlobalConfiguration;
import com.orientechnologies.orient.core.db.ODatabaseRecordThreadLocal;
import com.orientechnologies.orient.core.db.OScenarioThreadLocal;
import com.orientechnologies.orient.core.db.document.ODatabaseDocumentTx;
import com.orientechnologies.orient.core.metadata.security.OSecurity;
import com.orientechnologies.orient.core.metadata.security.OSecurityNull;
import com.orientechnologies.orient.core.metadata.security.OUser;
import com.orientechnologies.orient.core.record.ORecord;
import com.orientechnologies.orient.core.record.impl.ODocument;
import com.orientechnologies.orient.core.sql.OCommandSQL;
import com.orientechnologies.orient.core.sql.query.OSQLSynchQuery;
import com.orientechnologies.orient.server.config.OServerUserConfiguration;
import com.orientechnologies.orient.server.distributed.ODistributedAbstractPlugin;
import com.orientechnologies.orient.server.distributed.ODistributedConfiguration;
import com.orientechnologies.orient.server.distributed.ODistributedDatabase;
import com.orientechnologies.orient.server.distributed.ODistributedException;
import com.orientechnologies.orient.server.distributed.ODistributedRequest;
import com.orientechnologies.orient.server.distributed.ODistributedResponse;
import com.orientechnologies.orient.server.distributed.ODistributedResponseManager;
import com.orientechnologies.orient.server.distributed.ODistributedServerLog;
import com.orientechnologies.orient.server.distributed.ODistributedServerLog.DIRECTION;
import com.orientechnologies.orient.server.distributed.ODistributedServerManager;
import com.orientechnologies.orient.server.distributed.task.OAbstractRemoteTask;
import com.orientechnologies.orient.server.distributed.task.OCreateRecordTask;
import com.orientechnologies.orient.server.distributed.task.ODeleteRecordTask;
import com.orientechnologies.orient.server.distributed.task.OFixTxTask;
import com.orientechnologies.orient.server.distributed.task.OResurrectRecordTask;
import com.orientechnologies.orient.server.distributed.task.OSQLCommandTask;
import com.orientechnologies.orient.server.distributed.task.OTxTask;
import com.orientechnologies.orient.server.distributed.task.OUpdateRecordTask;

import java.io.Serializable;
import java.util.Collection;
import java.util.List;
import java.util.concurrent.TimeUnit;
import java.util.concurrent.atomic.AtomicBoolean;
import java.util.concurrent.atomic.AtomicLong;
import java.util.concurrent.locks.Lock;

/**
 * Hazelcast implementation of distributed peer. There is one instance per database. Each node creates own instance to talk with
 * each others.
 * 
 * @author Luca Garulli (l.garulli--at--orientechnologies.com)
 * 
 */
public class OHazelcastDistributedDatabase implements ODistributedDatabase {

  public static final String                          NODE_QUEUE_PREFIX          = "orientdb.node.";
  public static final String                          NODE_QUEUE_PENDING_POSTFIX = ".pending";
  private static final String                         NODE_LOCK_PREFIX           = "orientdb.reqlock.";
  protected final OHazelcastPlugin                    manager;
  protected final OHazelcastDistributedMessageService msgService;
  protected final String                              databaseName;
  protected final Lock                                requestLock;
  protected volatile ODatabaseDocumentTx              database;
  protected volatile boolean                          restoringMessages          = false;
  protected AtomicBoolean                             status                     = new AtomicBoolean(false);
  protected Object                                    waitForOnline              = new Object();
  protected Thread                                    listenerThread;
  protected AtomicLong                                waitForMessageId           = new AtomicLong(-1);
  protected volatile OUser                            lastUser;

  public OHazelcastDistributedDatabase(final OHazelcastPlugin manager, final OHazelcastDistributedMessageService msgService,
      final String iDatabaseName) {
    this.manager = manager;
    this.msgService = msgService;
    this.databaseName = iDatabaseName;

    this.requestLock = manager.getHazelcastInstance().getLock(NODE_LOCK_PREFIX + iDatabaseName);

    checkLocalNodeInConfiguration();

    // CREATE THE QUEUE
    msgService.getQueue(OHazelcastDistributedMessageService.getRequestQueueName(manager.getLocalNodeName(), databaseName));
  }

  @Override
  public ODistributedResponse send2Nodes(final ODistributedRequest iRequest, final Collection<String> iClusterNames,
      final Collection<String> iNodes) {
    checkForServerOnline(iRequest);

    final String databaseName = iRequest.getDatabaseName();

    if (iNodes.isEmpty()) {
      ODistributedServerLog.error(this, getLocalNodeName(), null, DIRECTION.OUT,
          "No nodes configured for database '%s' request: %s", databaseName, iRequest);
      throw new ODistributedException("No nodes configured for partition '" + databaseName + "' request: " + iRequest);
    }

    final ODistributedConfiguration cfg = manager.getDatabaseConfiguration(databaseName);

    final IQueue<ODistributedRequest>[] reqQueues = getRequestQueues(databaseName, iNodes);

    int quorum = calculateQuorum(iRequest, iNodes, cfg, iNodes);

    iRequest.setSenderNodeName(manager.getLocalNodeName());

    int availableNodes;
    if (iRequest.getTask().isRequireNodeOnline()) {
      // CHECK THE ONLINE NODES
      availableNodes = 0;
      int i = 0;
      for (String node : iNodes) {
        if (reqQueues[i] != null && manager.isNodeAvailable(node, databaseName))
          availableNodes++;
        else {
          if (ODistributedServerLog.isDebugEnabled())
            ODistributedServerLog.debug(this, getLocalNodeName(), node, DIRECTION.OUT,
                "skip expected response from node '%s' for request %s because it's not online (queue=%s)", node, iRequest,
                reqQueues[i] != null);
        }
        ++i;
      }
    } else {
      // EXPECT ANSWER FROM ALL NODES WITH A QUEUE
      availableNodes = 0;
      for (IQueue<ODistributedRequest> q : reqQueues)
        if (q != null)
          availableNodes++;
    }

    final int queueSize = iNodes.size();
    final boolean groupByResponse;
    int expectedSynchronousResponses = quorum > 0 ? Math.min(quorum, availableNodes) : 1;

    if (iRequest.getTask().getResultStrategy() == OAbstractRemoteTask.RESULT_STRATEGY.UNION) {
      expectedSynchronousResponses = availableNodes;
      groupByResponse = false;
    } else
      groupByResponse = true;

    final boolean waitLocalNode = waitForLocalNode(cfg, iClusterNames, iNodes);

    // CREATE THE RESPONSE MANAGER
    final ODistributedResponseManager currentResponseMgr = new ODistributedResponseManager(manager, iRequest, iNodes,
        expectedSynchronousResponses, quorum, waitLocalNode,
        iRequest.getTask().getSynchronousTimeout(expectedSynchronousResponses), iRequest.getTask().getTotalTimeout(queueSize),
        groupByResponse);

    if (ODistributedServerLog.isDebugEnabled())
      ODistributedServerLog.debug(this, getLocalNodeName(), iNodes.toString(), DIRECTION.OUT, "sending request %s",
          iRequest.getTask());

    final long timeout = OGlobalConfiguration.DISTRIBUTED_QUEUE_TIMEOUT.getValueAsLong();

    try {
      requestLock.lock();
      try {
        // LOCK = ASSURE MESSAGES IN THE QUEUE ARE INSERTED SEQUENTIALLY AT CLUSTER LEVEL
        // BROADCAST THE REQUEST TO ALL THE NODE QUEUES

        iRequest.setId(msgService.getMessageIdCounter().getAndIncrement());

        msgService.registerRequest(iRequest.getId(), currentResponseMgr);

        for (IQueue<ODistributedRequest> queue : reqQueues) {
          if (queue != null)
            queue.offer(iRequest, timeout, TimeUnit.MILLISECONDS);
        }

      } finally {
        requestLock.unlock();
      }

      if (ODistributedServerLog.isDebugEnabled())
        ODistributedServerLog.debug(this, getLocalNodeName(), iNodes.toString(), DIRECTION.OUT, "sent request %s",
            iRequest.getTask());

      Orient
          .instance()
          .getProfiler()
          .updateCounter("distributed.db." + databaseName + ".msgSent", "Number of replication messages sent from current node",
              +1, "distributed.db.*.msgSent");

      return waitForResponse(iRequest, currentResponseMgr);

    } catch (Throwable e) {
      throw new ODistributedException("Error on sending distributed request against database '" + databaseName
          + (iClusterNames != null ? "." + iClusterNames : "") + "' to nodes " + iNodes, e);
    }
  }

  public boolean isRestoringMessages() {
    return restoringMessages;
  }

  public OHazelcastDistributedDatabase configureDatabase(final boolean iRestoreMessages, final boolean iUnqueuePendingMessages) {
    // CREATE A QUEUE PER DATABASE
    final String queueName = OHazelcastDistributedMessageService.getRequestQueueName(manager.getLocalNodeName(), databaseName);
    final IQueue<ODistributedRequest> requestQueue = msgService.getQueue(queueName);

    if (ODistributedServerLog.isDebugEnabled())
      ODistributedServerLog.debug(this, getLocalNodeName(), null, DIRECTION.NONE, "listening for incoming requests on queue: %s",
          queueName);

    // UNDO PREVIOUS MESSAGE IF ANY
    final IMap<String, Object> lastPendingMessagesMap = restoreMessagesBeforeFailure(iRestoreMessages);

    restoringMessages = msgService.checkForPendingMessages(requestQueue, queueName, iUnqueuePendingMessages);

    listenerThread = new Thread(new Runnable() {
      @Override
      public void run() {
        Thread.currentThread().setName("OrientDB Node Request " + queueName);
        while (!Thread.interrupted()) {
          if (restoringMessages && requestQueue.isEmpty()) {
            // END OF RESTORING MESSAGES, SET IT ONLINE
            ODistributedServerLog.info(this, getLocalNodeName(), null, DIRECTION.NONE,
                "executed all pending tasks in queue, set restoringMessages=false and database '%s' as online...", databaseName);

            restoringMessages = false;
            setOnline();
          }

          String senderNode = null;
          ODistributedRequest message = null;
          try {
            message = readRequest(requestQueue);

            if (message != null) {
              // DECIDE TO USE THE HZ MAP ONLY IF THE COMMAND IS NOT IDEMPOTENT (ALL BUT READ-RECORD/SQL SELECT/SQL TRAVERSE
              final boolean saveAsPending = !message.getTask().isIdempotent();

              if (saveAsPending)
                // SAVE THE MESSAGE IN TO THE UNDO MAP IN CASE OF FAILURE
                lastPendingMessagesMap.put(databaseName, message);

              senderNode = message.getSenderNodeName();
              onMessage(message);

              if (saveAsPending)
                // OK: REMOVE THE UNDO BUFFER
                lastPendingMessagesMap.remove(databaseName);
            }

          } catch (InterruptedException e) {
            // EXIT CURRENT THREAD
            Thread.interrupted();
            break;
          } catch (DistributedObjectDestroyedException e) {
            Thread.interrupted();
            break;
          } catch (HazelcastInstanceNotActiveException e) {
            Thread.interrupted();
            break;

          } catch (Throwable e) {
            ODistributedServerLog.error(this, getLocalNodeName(), senderNode, DIRECTION.IN,
                "error on reading distributed request: %s", e, message != null ? message.getTask() : "-");
          }
        }

        ODistributedServerLog.debug(this, manager.getLocalNodeName(), null, DIRECTION.NONE,
            "end of reading requests for database %s", databaseName);
      }
    });
    listenerThread.start();

    return this;
  }

  public void initDatabaseInstance() {
    if (database == null) {
      // OPEN IT
      final OServerUserConfiguration replicatorUser = manager.getServerInstance().getUser(
          ODistributedAbstractPlugin.REPLICATOR_USER);
      database = (ODatabaseDocumentTx) manager.getServerInstance().openDatabase("document", databaseName, replicatorUser.name,
          replicatorUser.password);
    } else if (database.isClosed()) {
      // DATABASE CLOSED, REOPEN IT
      final OServerUserConfiguration replicatorUser = manager.getServerInstance().getUser(
          ODistributedAbstractPlugin.REPLICATOR_USER);
      database.open(replicatorUser.name, replicatorUser.password);
    } else {
<<<<<<< HEAD
      // After initialize database, create replicator user in DB and reset database with OSecurityShared instead of OSecurityNull 
      OSecurity security = database.getMetadata().getSecurity();
      if(security == null || security instanceof OSecurityNull) {
=======
      // After initialize database, create replicator user in DB and reset database with OSecurityShared instead of OSecurityNull
      OSecurity security = database.getMetadata().getSecurity();
      if (security == null || security instanceof OSecurityNull) {
>>>>>>> bdbc6a8e
        final OServerUserConfiguration replicatorUser = manager.getServerInstance().getUser(
            ODistributedAbstractPlugin.REPLICATOR_USER);
        createReplicatorUser(database, replicatorUser);
        database = (ODatabaseDocumentTx) manager.getServerInstance().openDatabase("document", databaseName, replicatorUser.name,
            replicatorUser.password);
      }
<<<<<<< HEAD
    }
  }
  
  private void createReplicatorUser(ODatabaseDocumentTx database, final OServerUserConfiguration replicatorUser) {
    String strQuery = "select from ouser where name = '" + replicatorUser.name +"'";
    OSQLSynchQuery<ODocument> query = new OSQLSynchQuery<ODocument>(strQuery);
    List<ODocument> result = database.command(query).execute();
    if(result == null || result.size() == 0) {
      String strExec = "insert into ouser (name, password, status, roles) values ('"+replicatorUser.name+"', '"+replicatorUser.password+"', 'ACTIVE', [#4:0])";
      database.command(new OCommandSQL(strExec)).execute();
=======
>>>>>>> bdbc6a8e
    }
  }

  @Override
  public void setOnline() {
    initDatabaseInstance();

    ODistributedServerLog.info(this, getLocalNodeName(), null, DIRECTION.NONE, "Publishing online status for database %s.%s...",
        manager.getLocalNodeName(), databaseName);

    // SET THE NODE.DB AS ONLINE
    manager.setDatabaseStatus(databaseName, ODistributedServerManager.DB_STATUS.ONLINE);

    status.set(true);

    ODistributedServerLog.info(this, getLocalNodeName(), null, DIRECTION.NONE,
        "Database %s.%s is online, waking up listeners on local node...", manager.getLocalNodeName(), databaseName);

    // WAKE UP ANY WAITERS
    synchronized (waitForOnline) {
      waitForOnline.notifyAll();
    }
  }

  public OHazelcastDistributedDatabase setWaitForMessage(final long iMessageId) {
    ODistributedServerLog.debug(this, manager.getLocalNodeName(), null, DIRECTION.NONE,
        "waiting for message id %d (discard all previous ones if any)...", iMessageId);

    waitForMessageId.set(iMessageId);
    return this;
  }

  public void shutdown() {
    if (listenerThread != null)
      listenerThread.interrupt();

    try {
      if (database != null)
        database.close();
    } catch (Exception e) {
    }
  }

  public ODatabaseDocumentTx getDatabase() {
    return database;
  }

  protected void checkForServerOnline(ODistributedRequest iRequest) throws ODistributedException {
    final ODistributedServerManager.NODE_STATUS srvStatus = manager.getNodeStatus();
    if (srvStatus == ODistributedServerManager.NODE_STATUS.OFFLINE
        || srvStatus == ODistributedServerManager.NODE_STATUS.SHUTDOWNING) {
      ODistributedServerLog.error(this, getLocalNodeName(), null, DIRECTION.OUT,
          "Local server is not online (status='%s'). Request %s will be ignored", srvStatus, iRequest);
      throw new ODistributedException("Local server is not online (status='" + srvStatus + "'). Request " + iRequest
          + " will be ignored");
    }
  }

  protected boolean waitForLocalNode(final ODistributedConfiguration cfg, final Collection<String> iClusterNames,
      final Collection<String> iNodes) {
    boolean waitLocalNode = false;
    if (iNodes.contains(manager.getLocalNodeName()))
      if (iClusterNames == null) {
        // DEFAULT CLUSTER (*)
        if (cfg.isReadYourWrites(null))
          waitLocalNode = true;
      } else
        // BROWSE FOR ALL CLUSTER TO GET THE FIRST 'waitLocalNode'
        for (String clName : iClusterNames) {
          if (cfg.isReadYourWrites(clName)) {
            waitLocalNode = true;
            break;
          }
        }
    return waitLocalNode;
  }

  protected int calculateQuorum(final ODistributedRequest iRequest, final Collection<String> clusterNames,
      final ODistributedConfiguration cfg, final Collection<String> nodes) {
    final OAbstractRemoteTask.QUORUM_TYPE quorumType = iRequest.getTask().getQuorumType();

    final int queueSize = nodes.size();

    final String clusterName = clusterNames != null ? clusterNames.iterator().next() : null;

    int quorum = 0;
    switch (quorumType) {
    case NONE:
      // IGNORE IT
      break;
    case READ:
      quorum = cfg.getReadQuorum(clusterName);
      break;
    case WRITE:
      quorum = cfg.getWriteQuorum(clusterName);
      break;
    case ALL:
      quorum = queueSize;
      break;
    }

    if (quorum > queueSize) {
      final boolean failureAvailableNodesLessQuorum = cfg.getFailureAvailableNodesLessQuorum(clusterName);
      if (failureAvailableNodesLessQuorum)
        throw new ODistributedException(
            "Quorum cannot be reached because it is major than available nodes and 'failureAvailableNodesLessQuorum' settings is true");
      else {
        // SET THE QUORUM TO THE AVAILABLE NODE SIZE
        ODistributedServerLog.debug(this, getLocalNodeName(), nodes.toString(), DIRECTION.OUT,
            "quorum less then available nodes, downgrade quorum to %d", queueSize);
        quorum = queueSize;
      }
    }

    return quorum;
  }

  protected ODistributedResponse waitForResponse(final ODistributedRequest iRequest,
      final ODistributedResponseManager currentResponseMgr) throws InterruptedException {
    if (iRequest.getExecutionMode() == ODistributedRequest.EXECUTION_MODE.NO_RESPONSE)
      return null;

    final long beginTime = System.currentTimeMillis();

    // WAIT FOR THE MINIMUM SYNCHRONOUS RESPONSES (QUORUM)
    if (!currentResponseMgr.waitForSynchronousResponses()) {
      ODistributedServerLog.warn(this, getLocalNodeName(), null, DIRECTION.IN,
          "timeout (%dms) on waiting for synchronous responses from nodes=%s responsesSoFar=%s request=%s",
          System.currentTimeMillis() - beginTime, currentResponseMgr.getExpectedNodes(), currentResponseMgr.getRespondingNodes(),
          iRequest);
    }

    return currentResponseMgr.getFinalResponse();
  }

  protected ODistributedRequest readRequest(final IQueue<ODistributedRequest> requestQueue) throws InterruptedException {
    // GET FROM DISTRIBUTED QUEUE. IF EMPTY WAIT FOR A MESSAGE
    ODistributedRequest req = requestQueue.take();

    while (waitForMessageId.get() > -1) {
      if (req != null) {
        if (req.getId() >= waitForMessageId.get()) {
          // ARRIVED, RESET IT
          ODistributedServerLog.debug(this, manager.getLocalNodeName(), req.getSenderNodeName(), DIRECTION.IN,
              "reached waited request %d on request=%s sourceNode=%s", waitForMessageId.get(), req, req.getSenderNodeName());

          waitForMessageId.set(-1);
          break;
        } else {
          // SKIP IT
          ODistributedServerLog.debug(this, manager.getLocalNodeName(), req.getSenderNodeName(), DIRECTION.IN,
              "discarded request %d because waiting for %d request=%s sourceNode=%s", req.getId(), waitForMessageId, req,
              req.getSenderNodeName());

          // READ THE NEXT ONE
          req = requestQueue.take();
        }
      }
    }

    while (!restoringMessages && !status.get() && req.getTask().isRequireNodeOnline()) {
      // WAIT UNTIL THE NODE IS ONLINE
      synchronized (waitForOnline) {
        ODistributedServerLog.debug(this, manager.getLocalNodeName(), req.getSenderNodeName(), DIRECTION.OUT,
            "node is not online, request=%s sourceNode=%s must wait to be processed", req, req.getSenderNodeName());

        waitForOnline.wait(5000);
      }
    }

    if (ODistributedServerLog.isDebugEnabled())
      ODistributedServerLog.debug(this, manager.getLocalNodeName(), req.getSenderNodeName(), DIRECTION.OUT,
          "processing request=%s sourceNode=%s", req, req.getSenderNodeName());

    return req;
  }

  /**
   * Execute the remote call on the local node and send back the result
   */
  protected void onMessage(final ODistributedRequest iRequest) {
    OScenarioThreadLocal.INSTANCE.set(OScenarioThreadLocal.RUN_MODE.RUNNING_DISTRIBUTED);

    try {
      final OAbstractRemoteTask task = iRequest.getTask();

      if (ODistributedServerLog.isDebugEnabled())
        ODistributedServerLog.debug(this, manager.getLocalNodeName(), iRequest.getSenderNodeName(), DIRECTION.OUT,
            "received request: %s", iRequest);

      // EXECUTE IT LOCALLY
      final Serializable responsePayload;
      OUser origin = null;
      try {
        if (task.isRequiredOpenDatabase())
          initDatabaseInstance();

        ODatabaseRecordThreadLocal.INSTANCE.set(database);

        task.setNodeSource(iRequest.getSenderNodeName());
<<<<<<< HEAD
        //keep original user in database, check the username passed in request and set new user in DB, after document saved, reset to original user  
        origin = ODatabaseRecordThreadLocal.INSTANCE.get().getUser();
        if(ODatabaseRecordThreadLocal.INSTANCE.get() != null) {
          try {
            if (database != null) {
              if(lastUser == null || !(lastUser.getName()).equals(iRequest.getUserName()))
                lastUser = database.getMetadata().getSecurity().getUser(iRequest.getUserName());
              ODatabaseRecordThreadLocal.INSTANCE.get().setUser(lastUser);//set to new user
            }
          } catch(Throwable ex) {
            OLogManager.instance().error(this, "failed to convert to OUser " + ex.getMessage());
          }
        }
        responsePayload = manager.executeOnLocalNode(iRequest, database);

      } finally {
        if (database != null)
          database.getLocalCache().clear();
        if (ODatabaseRecordThreadLocal.INSTANCE.get() != null)
          ODatabaseRecordThreadLocal.INSTANCE.get().setUser(origin);//set back to origin
=======

        // keep original user in database, check the username passed in request and set new user in DB, after document saved, reset
        // to original user
        if (database != null) {
          origin = database.getUser();
          try {
            if (lastUser == null || !(lastUser.getName()).equals(iRequest.getUserName()))
              lastUser = database.getMetadata().getSecurity().getUser(iRequest.getUserName());
            database.setUser(lastUser);// set to new user
          } catch (Throwable ex) {
            OLogManager.instance().error(this, "failed to convert to OUser " + ex.getMessage());
          }
        }

        responsePayload = manager.executeOnLocalNode(iRequest, database);

      } finally {
        if (database != null) {
          database.getLevel1Cache().clear();
          database.setUser(origin);
        }
>>>>>>> bdbc6a8e
      }

      if (ODistributedServerLog.isDebugEnabled())
        ODistributedServerLog.debug(this, manager.getLocalNodeName(), iRequest.getSenderNodeName(), DIRECTION.OUT,
            "sending back response '%s' to request: %s", responsePayload, task);

      final OHazelcastDistributedResponse response = new OHazelcastDistributedResponse(iRequest.getId(),
          manager.getLocalNodeName(), iRequest.getSenderNodeName(), responsePayload);

      try {
        // GET THE SENDER'S RESPONSE QUEUE
        final IQueue<ODistributedResponse> queue = msgService.getQueue(OHazelcastDistributedMessageService
            .getResponseQueueName(iRequest.getSenderNodeName()));

        if (!queue.offer(response, OGlobalConfiguration.DISTRIBUTED_QUEUE_TIMEOUT.getValueAsLong(), TimeUnit.MILLISECONDS))
          throw new ODistributedException("Timeout on dispatching response to the thread queue " + iRequest.getSenderNodeName());

      } catch (Exception e) {
        throw new ODistributedException("Cannot dispatch response to the thread queue " + iRequest.getSenderNodeName(), e);
      }

    } finally {
      OScenarioThreadLocal.INSTANCE.set(OScenarioThreadLocal.RUN_MODE.DEFAULT);
    }
  }

  protected IQueue<ODistributedRequest>[] getRequestQueues(final String iDatabaseName, final Collection<String> nodes) {
    final IQueue<ODistributedRequest>[] queues = new IQueue[nodes.size()];

    int i = 0;
    for (String node : nodes) {
      // GET ALL THE EXISTENT QUEUES
      final IQueue<ODistributedRequest> queue = msgService.getQueue(OHazelcastDistributedMessageService.getRequestQueueName(node,
          iDatabaseName));

      queues[i++] = queue;
    }

    return queues;
  }

  /**
   * Composes the undo queue name based on node name.
   */
  protected String getPendingRequestMapName() {
    final StringBuilder buffer = new StringBuilder();
    buffer.append(NODE_QUEUE_PREFIX);
    buffer.append(manager.getLocalNodeName());
    buffer.append(NODE_QUEUE_PENDING_POSTFIX);
    return buffer.toString();
  }

  protected String getLocalNodeName() {
    return manager.getLocalNodeName();
  }

  protected IMap<String, Object> restoreMessagesBeforeFailure(final boolean iRestoreMessages) {
    final IMap<String, Object> lastPendingRequestMap = manager.getHazelcastInstance().getMap(getPendingRequestMapName());
    if (iRestoreMessages) {
      // RESTORE LAST UNDO MESSAGE
      final ODistributedRequest lastPendingRequest = (ODistributedRequest) lastPendingRequestMap.remove(databaseName);
      if (lastPendingRequest != null) {
        // RESTORE LAST REQUEST
        ODistributedServerLog.warn(this, getLocalNodeName(), null, DIRECTION.NONE,
            "restore last replication message before the crash for database '%s': %s...", databaseName, lastPendingRequest);

        try {
          initDatabaseInstance();

          final boolean executeLastPendingRequest = checkIfOperationHasBeenExecuted(lastPendingRequest,
              lastPendingRequest.getTask());

          if (executeLastPendingRequest)
            onMessage(lastPendingRequest);

        } catch (Throwable t) {
          ODistributedServerLog.error(this, getLocalNodeName(), null, DIRECTION.NONE,
              "error on executing restored message for database %s", t, databaseName);
        }
      }
    }

    return lastPendingRequestMap;
  }

  /**
   * Checks if last pending operation must be re-executed or not. In some circustamces the exception
   * OHotAlignmentNotPossibleExeption is raised because it's not possible to recover the database state.
   * 
   * @throws OHotAlignmentNotPossibleExeption
   */
  protected void hotAlignmentError(final ODistributedRequest iLastPendingRequest, final String iMessage, final Object... iParams)
      throws OHotAlignmentNotPossibleExeption {
    final String msg = String.format(iMessage, iParams);

    ODistributedServerLog.warn(this, getLocalNodeName(), iLastPendingRequest.getSenderNodeName(), DIRECTION.IN, "- " + msg);
    throw new OHotAlignmentNotPossibleExeption(msg);
  }

  protected void checkLocalNodeInConfiguration() {
    final ODistributedConfiguration cfg = manager.getDatabaseConfiguration(databaseName);

    final List<String> foundPartition = cfg.addNewNodeInServerList(manager.getLocalNodeName());
    if (foundPartition != null) {
      // SET THE NODE.DB AS OFFLINE
      manager.setDatabaseStatus(databaseName, ODistributedServerManager.DB_STATUS.OFFLINE);

      ODistributedServerLog.info(this, manager.getLocalNodeName(), null, DIRECTION.NONE, "adding node '%s' in partition: db=%s %s",
          manager.getLocalNodeName(), databaseName, foundPartition);

      manager.updateCachedDatabaseConfiguration(databaseName, cfg.serialize(), true, true);
    }
  }

  protected void removeNodeInConfiguration(final String iNode, final boolean iForce) {
    try {
      // GET DATABASE CFG
      final ODistributedConfiguration cfg = manager.getDatabaseConfiguration(databaseName);
      if (cfg.isHotAlignment())
        // DON'T REMOVE THE NODE BECAUSE HOT-ALIGNMENT IS ON
        return;

      final List<String> foundPartition = cfg.removeNodeInServerList(iNode, iForce);
      if (foundPartition != null) {
        ODistributedServerLog.info(this, manager.getLocalNodeName(), null, ODistributedServerLog.DIRECTION.NONE,
            "removing node '%s' in partition: db=%s %s", iNode, databaseName, foundPartition);

        msgService.removeQueue(OHazelcastDistributedMessageService.getRequestQueueName(iNode, databaseName));
        manager.updateCachedDatabaseConfiguration(databaseName, cfg.serialize(), true, true);
      }
    } catch (Exception e) {
      ODistributedServerLog.debug(this, manager.getLocalNodeName(), null, ODistributedServerLog.DIRECTION.NONE,
          "unable to remove node '%s' in distributed configuration, db=%s", e, iNode, databaseName);
    }
  }

  protected boolean checkIfOperationHasBeenExecuted(final ODistributedRequest lastPendingRequest, final OAbstractRemoteTask task) {
    boolean executeLastPendingRequest = false;

    // ASK FOR RECORD
    if (task instanceof ODeleteRecordTask) {
      // EXECUTE ONLY IF THE RECORD HASN'T BEEN DELETED YET
      executeLastPendingRequest = ((ODeleteRecordTask) task).getRid().getRecord() != null;
    } else if (task instanceof OUpdateRecordTask) {
      final ORecord<?> rec = ((OUpdateRecordTask) task).getRid().getRecord();
      if (rec == null)
        ODistributedServerLog.warn(this, getLocalNodeName(), lastPendingRequest.getSenderNodeName(), DIRECTION.IN,
            "- cannot update deleted record %s, database could be not aligned", ((OUpdateRecordTask) task).getRid());
      else
        // EXECUTE ONLY IF VERSIONS DIFFER
        executeLastPendingRequest = !rec.getRecordVersion().equals(((OUpdateRecordTask) task).getVersion());
    } else if (task instanceof OCreateRecordTask) {
      // EXECUTE ONLY IF THE RECORD HASN'T BEEN CREATED YET
      executeLastPendingRequest = ((OCreateRecordTask) task).getRid().getRecord() == null;
    } else if (task instanceof OSQLCommandTask) {
      if (!task.isIdempotent()) {
        hotAlignmentError(lastPendingRequest, "Not able to assure last command has been completed before last crash. Command='%s'",
            ((OSQLCommandTask) task).getPayload());
      }
    } else if (task instanceof OResurrectRecordTask) {
      if (((OResurrectRecordTask) task).getRid().getRecord() == null)
        // ALREADY DELETED: CANNOT RESTORE IT
        hotAlignmentError(lastPendingRequest, "Not able to resurrect deleted record '%s'", ((OResurrectRecordTask) task).getRid());
    } else if (task instanceof OTxTask) {
      // CHECK EACH TX ITEM IF HAS BEEN COMMITTED
      for (OAbstractRemoteTask t : ((OTxTask) task).getTasks()) {
        executeLastPendingRequest = checkIfOperationHasBeenExecuted(lastPendingRequest, t);
        if (executeLastPendingRequest)
          // REPEAT THE ENTIRE TX
          return true;
      }
    } else if (task instanceof OFixTxTask) {
      // CHECK EACH FIX-TX ITEM IF HAS BEEN COMMITTED
      for (OAbstractRemoteTask t : ((OFixTxTask) task).getTasks()) {
        executeLastPendingRequest = checkIfOperationHasBeenExecuted(lastPendingRequest, t);
        if (executeLastPendingRequest)
          // REPEAT THE ENTIRE TX
          return true;
      }
    } else
      hotAlignmentError(lastPendingRequest, "Not able to assure last operation has been completed before last crash. Task='%s'",
          task);
    return executeLastPendingRequest;
  }

  private void createReplicatorUser(ODatabaseDocumentTx database, final OServerUserConfiguration replicatorUser) {
    String strQuery = "select from ouser where name = '" + replicatorUser.name + "'";
    OSQLSynchQuery<ODocument> query = new OSQLSynchQuery<ODocument>(strQuery);
    List<ODocument> result = database.command(query).execute();
    if (result == null || result.size() == 0) {
      String strExec = "insert into ouser (name, password, status, roles) values ('" + replicatorUser.name + "', '"
          + replicatorUser.password + "', 'ACTIVE', [#4:0])";
      database.command(new OCommandSQL(strExec)).execute();
    }
  }
}
<|MERGE_RESOLUTION|>--- conflicted
+++ resolved
@@ -1,766 +1,732 @@
-/*
- * Copyright 2010-2012 Luca Garulli (l.garulli--at--orientechnologies.com)
- *
- * Licensed under the Apache License, Version 2.0 (the "License");
- * you may not use this file except in compliance with the License.
- * You may obtain a copy of the License at
- *
- *     http://www.apache.org/licenses/LICENSE-2.0
- *
- * Unless required by applicable law or agreed to in writing, software
- * distributed under the License is distributed on an "AS IS" BASIS,
- * WITHOUT WARRANTIES OR CONDITIONS OF ANY KIND, either express or implied.
- * See the License for the specific language governing permissions and
- * limitations under the License.
- */
-package com.orientechnologies.orient.server.hazelcast;
-
-import com.hazelcast.core.HazelcastInstanceNotActiveException;
-import com.hazelcast.core.IMap;
-import com.hazelcast.core.IQueue;
-import com.hazelcast.spi.exception.DistributedObjectDestroyedException;
-import com.orientechnologies.common.log.OLogManager;
-import com.orientechnologies.orient.core.Orient;
-import com.orientechnologies.orient.core.config.OGlobalConfiguration;
-import com.orientechnologies.orient.core.db.ODatabaseRecordThreadLocal;
-import com.orientechnologies.orient.core.db.OScenarioThreadLocal;
-import com.orientechnologies.orient.core.db.document.ODatabaseDocumentTx;
-import com.orientechnologies.orient.core.metadata.security.OSecurity;
-import com.orientechnologies.orient.core.metadata.security.OSecurityNull;
-import com.orientechnologies.orient.core.metadata.security.OUser;
-import com.orientechnologies.orient.core.record.ORecord;
-import com.orientechnologies.orient.core.record.impl.ODocument;
-import com.orientechnologies.orient.core.sql.OCommandSQL;
-import com.orientechnologies.orient.core.sql.query.OSQLSynchQuery;
-import com.orientechnologies.orient.server.config.OServerUserConfiguration;
-import com.orientechnologies.orient.server.distributed.ODistributedAbstractPlugin;
-import com.orientechnologies.orient.server.distributed.ODistributedConfiguration;
-import com.orientechnologies.orient.server.distributed.ODistributedDatabase;
-import com.orientechnologies.orient.server.distributed.ODistributedException;
-import com.orientechnologies.orient.server.distributed.ODistributedRequest;
-import com.orientechnologies.orient.server.distributed.ODistributedResponse;
-import com.orientechnologies.orient.server.distributed.ODistributedResponseManager;
-import com.orientechnologies.orient.server.distributed.ODistributedServerLog;
-import com.orientechnologies.orient.server.distributed.ODistributedServerLog.DIRECTION;
-import com.orientechnologies.orient.server.distributed.ODistributedServerManager;
-import com.orientechnologies.orient.server.distributed.task.OAbstractRemoteTask;
-import com.orientechnologies.orient.server.distributed.task.OCreateRecordTask;
-import com.orientechnologies.orient.server.distributed.task.ODeleteRecordTask;
-import com.orientechnologies.orient.server.distributed.task.OFixTxTask;
-import com.orientechnologies.orient.server.distributed.task.OResurrectRecordTask;
-import com.orientechnologies.orient.server.distributed.task.OSQLCommandTask;
-import com.orientechnologies.orient.server.distributed.task.OTxTask;
-import com.orientechnologies.orient.server.distributed.task.OUpdateRecordTask;
-
-import java.io.Serializable;
-import java.util.Collection;
-import java.util.List;
-import java.util.concurrent.TimeUnit;
-import java.util.concurrent.atomic.AtomicBoolean;
-import java.util.concurrent.atomic.AtomicLong;
-import java.util.concurrent.locks.Lock;
-
-/**
- * Hazelcast implementation of distributed peer. There is one instance per database. Each node creates own instance to talk with
- * each others.
- * 
- * @author Luca Garulli (l.garulli--at--orientechnologies.com)
- * 
- */
-public class OHazelcastDistributedDatabase implements ODistributedDatabase {
-
-  public static final String                          NODE_QUEUE_PREFIX          = "orientdb.node.";
-  public static final String                          NODE_QUEUE_PENDING_POSTFIX = ".pending";
-  private static final String                         NODE_LOCK_PREFIX           = "orientdb.reqlock.";
-  protected final OHazelcastPlugin                    manager;
-  protected final OHazelcastDistributedMessageService msgService;
-  protected final String                              databaseName;
-  protected final Lock                                requestLock;
-  protected volatile ODatabaseDocumentTx              database;
-  protected volatile boolean                          restoringMessages          = false;
-  protected AtomicBoolean                             status                     = new AtomicBoolean(false);
-  protected Object                                    waitForOnline              = new Object();
-  protected Thread                                    listenerThread;
-  protected AtomicLong                                waitForMessageId           = new AtomicLong(-1);
-  protected volatile OUser                            lastUser;
-
-  public OHazelcastDistributedDatabase(final OHazelcastPlugin manager, final OHazelcastDistributedMessageService msgService,
-      final String iDatabaseName) {
-    this.manager = manager;
-    this.msgService = msgService;
-    this.databaseName = iDatabaseName;
-
-    this.requestLock = manager.getHazelcastInstance().getLock(NODE_LOCK_PREFIX + iDatabaseName);
-
-    checkLocalNodeInConfiguration();
-
-    // CREATE THE QUEUE
-    msgService.getQueue(OHazelcastDistributedMessageService.getRequestQueueName(manager.getLocalNodeName(), databaseName));
-  }
-
-  @Override
-  public ODistributedResponse send2Nodes(final ODistributedRequest iRequest, final Collection<String> iClusterNames,
-      final Collection<String> iNodes) {
-    checkForServerOnline(iRequest);
-
-    final String databaseName = iRequest.getDatabaseName();
-
-    if (iNodes.isEmpty()) {
-      ODistributedServerLog.error(this, getLocalNodeName(), null, DIRECTION.OUT,
-          "No nodes configured for database '%s' request: %s", databaseName, iRequest);
-      throw new ODistributedException("No nodes configured for partition '" + databaseName + "' request: " + iRequest);
-    }
-
-    final ODistributedConfiguration cfg = manager.getDatabaseConfiguration(databaseName);
-
-    final IQueue<ODistributedRequest>[] reqQueues = getRequestQueues(databaseName, iNodes);
-
-    int quorum = calculateQuorum(iRequest, iNodes, cfg, iNodes);
-
-    iRequest.setSenderNodeName(manager.getLocalNodeName());
-
-    int availableNodes;
-    if (iRequest.getTask().isRequireNodeOnline()) {
-      // CHECK THE ONLINE NODES
-      availableNodes = 0;
-      int i = 0;
-      for (String node : iNodes) {
-        if (reqQueues[i] != null && manager.isNodeAvailable(node, databaseName))
-          availableNodes++;
-        else {
-          if (ODistributedServerLog.isDebugEnabled())
-            ODistributedServerLog.debug(this, getLocalNodeName(), node, DIRECTION.OUT,
-                "skip expected response from node '%s' for request %s because it's not online (queue=%s)", node, iRequest,
-                reqQueues[i] != null);
-        }
-        ++i;
-      }
-    } else {
-      // EXPECT ANSWER FROM ALL NODES WITH A QUEUE
-      availableNodes = 0;
-      for (IQueue<ODistributedRequest> q : reqQueues)
-        if (q != null)
-          availableNodes++;
-    }
-
-    final int queueSize = iNodes.size();
-    final boolean groupByResponse;
-    int expectedSynchronousResponses = quorum > 0 ? Math.min(quorum, availableNodes) : 1;
-
-    if (iRequest.getTask().getResultStrategy() == OAbstractRemoteTask.RESULT_STRATEGY.UNION) {
-      expectedSynchronousResponses = availableNodes;
-      groupByResponse = false;
-    } else
-      groupByResponse = true;
-
-    final boolean waitLocalNode = waitForLocalNode(cfg, iClusterNames, iNodes);
-
-    // CREATE THE RESPONSE MANAGER
-    final ODistributedResponseManager currentResponseMgr = new ODistributedResponseManager(manager, iRequest, iNodes,
-        expectedSynchronousResponses, quorum, waitLocalNode,
-        iRequest.getTask().getSynchronousTimeout(expectedSynchronousResponses), iRequest.getTask().getTotalTimeout(queueSize),
-        groupByResponse);
-
-    if (ODistributedServerLog.isDebugEnabled())
-      ODistributedServerLog.debug(this, getLocalNodeName(), iNodes.toString(), DIRECTION.OUT, "sending request %s",
-          iRequest.getTask());
-
-    final long timeout = OGlobalConfiguration.DISTRIBUTED_QUEUE_TIMEOUT.getValueAsLong();
-
-    try {
-      requestLock.lock();
-      try {
-        // LOCK = ASSURE MESSAGES IN THE QUEUE ARE INSERTED SEQUENTIALLY AT CLUSTER LEVEL
-        // BROADCAST THE REQUEST TO ALL THE NODE QUEUES
-
-        iRequest.setId(msgService.getMessageIdCounter().getAndIncrement());
-
-        msgService.registerRequest(iRequest.getId(), currentResponseMgr);
-
-        for (IQueue<ODistributedRequest> queue : reqQueues) {
-          if (queue != null)
-            queue.offer(iRequest, timeout, TimeUnit.MILLISECONDS);
-        }
-
-      } finally {
-        requestLock.unlock();
-      }
-
-      if (ODistributedServerLog.isDebugEnabled())
-        ODistributedServerLog.debug(this, getLocalNodeName(), iNodes.toString(), DIRECTION.OUT, "sent request %s",
-            iRequest.getTask());
-
-      Orient
-          .instance()
-          .getProfiler()
-          .updateCounter("distributed.db." + databaseName + ".msgSent", "Number of replication messages sent from current node",
-              +1, "distributed.db.*.msgSent");
-
-      return waitForResponse(iRequest, currentResponseMgr);
-
-    } catch (Throwable e) {
-      throw new ODistributedException("Error on sending distributed request against database '" + databaseName
-          + (iClusterNames != null ? "." + iClusterNames : "") + "' to nodes " + iNodes, e);
-    }
-  }
-
-  public boolean isRestoringMessages() {
-    return restoringMessages;
-  }
-
-  public OHazelcastDistributedDatabase configureDatabase(final boolean iRestoreMessages, final boolean iUnqueuePendingMessages) {
-    // CREATE A QUEUE PER DATABASE
-    final String queueName = OHazelcastDistributedMessageService.getRequestQueueName(manager.getLocalNodeName(), databaseName);
-    final IQueue<ODistributedRequest> requestQueue = msgService.getQueue(queueName);
-
-    if (ODistributedServerLog.isDebugEnabled())
-      ODistributedServerLog.debug(this, getLocalNodeName(), null, DIRECTION.NONE, "listening for incoming requests on queue: %s",
-          queueName);
-
-    // UNDO PREVIOUS MESSAGE IF ANY
-    final IMap<String, Object> lastPendingMessagesMap = restoreMessagesBeforeFailure(iRestoreMessages);
-
-    restoringMessages = msgService.checkForPendingMessages(requestQueue, queueName, iUnqueuePendingMessages);
-
-    listenerThread = new Thread(new Runnable() {
-      @Override
-      public void run() {
-        Thread.currentThread().setName("OrientDB Node Request " + queueName);
-        while (!Thread.interrupted()) {
-          if (restoringMessages && requestQueue.isEmpty()) {
-            // END OF RESTORING MESSAGES, SET IT ONLINE
-            ODistributedServerLog.info(this, getLocalNodeName(), null, DIRECTION.NONE,
-                "executed all pending tasks in queue, set restoringMessages=false and database '%s' as online...", databaseName);
-
-            restoringMessages = false;
-            setOnline();
-          }
-
-          String senderNode = null;
-          ODistributedRequest message = null;
-          try {
-            message = readRequest(requestQueue);
-
-            if (message != null) {
-              // DECIDE TO USE THE HZ MAP ONLY IF THE COMMAND IS NOT IDEMPOTENT (ALL BUT READ-RECORD/SQL SELECT/SQL TRAVERSE
-              final boolean saveAsPending = !message.getTask().isIdempotent();
-
-              if (saveAsPending)
-                // SAVE THE MESSAGE IN TO THE UNDO MAP IN CASE OF FAILURE
-                lastPendingMessagesMap.put(databaseName, message);
-
-              senderNode = message.getSenderNodeName();
-              onMessage(message);
-
-              if (saveAsPending)
-                // OK: REMOVE THE UNDO BUFFER
-                lastPendingMessagesMap.remove(databaseName);
-            }
-
-          } catch (InterruptedException e) {
-            // EXIT CURRENT THREAD
-            Thread.interrupted();
-            break;
-          } catch (DistributedObjectDestroyedException e) {
-            Thread.interrupted();
-            break;
-          } catch (HazelcastInstanceNotActiveException e) {
-            Thread.interrupted();
-            break;
-
-          } catch (Throwable e) {
-            ODistributedServerLog.error(this, getLocalNodeName(), senderNode, DIRECTION.IN,
-                "error on reading distributed request: %s", e, message != null ? message.getTask() : "-");
-          }
-        }
-
-        ODistributedServerLog.debug(this, manager.getLocalNodeName(), null, DIRECTION.NONE,
-            "end of reading requests for database %s", databaseName);
-      }
-    });
-    listenerThread.start();
-
-    return this;
-  }
-
-  public void initDatabaseInstance() {
-    if (database == null) {
-      // OPEN IT
-      final OServerUserConfiguration replicatorUser = manager.getServerInstance().getUser(
-          ODistributedAbstractPlugin.REPLICATOR_USER);
-      database = (ODatabaseDocumentTx) manager.getServerInstance().openDatabase("document", databaseName, replicatorUser.name,
-          replicatorUser.password);
-    } else if (database.isClosed()) {
-      // DATABASE CLOSED, REOPEN IT
-      final OServerUserConfiguration replicatorUser = manager.getServerInstance().getUser(
-          ODistributedAbstractPlugin.REPLICATOR_USER);
-      database.open(replicatorUser.name, replicatorUser.password);
-    } else {
-<<<<<<< HEAD
-      // After initialize database, create replicator user in DB and reset database with OSecurityShared instead of OSecurityNull 
-      OSecurity security = database.getMetadata().getSecurity();
-      if(security == null || security instanceof OSecurityNull) {
-=======
-      // After initialize database, create replicator user in DB and reset database with OSecurityShared instead of OSecurityNull
-      OSecurity security = database.getMetadata().getSecurity();
-      if (security == null || security instanceof OSecurityNull) {
->>>>>>> bdbc6a8e
-        final OServerUserConfiguration replicatorUser = manager.getServerInstance().getUser(
-            ODistributedAbstractPlugin.REPLICATOR_USER);
-        createReplicatorUser(database, replicatorUser);
-        database = (ODatabaseDocumentTx) manager.getServerInstance().openDatabase("document", databaseName, replicatorUser.name,
-            replicatorUser.password);
-      }
-<<<<<<< HEAD
-    }
-  }
-  
-  private void createReplicatorUser(ODatabaseDocumentTx database, final OServerUserConfiguration replicatorUser) {
-    String strQuery = "select from ouser where name = '" + replicatorUser.name +"'";
-    OSQLSynchQuery<ODocument> query = new OSQLSynchQuery<ODocument>(strQuery);
-    List<ODocument> result = database.command(query).execute();
-    if(result == null || result.size() == 0) {
-      String strExec = "insert into ouser (name, password, status, roles) values ('"+replicatorUser.name+"', '"+replicatorUser.password+"', 'ACTIVE', [#4:0])";
-      database.command(new OCommandSQL(strExec)).execute();
-=======
->>>>>>> bdbc6a8e
-    }
-  }
-
-  @Override
-  public void setOnline() {
-    initDatabaseInstance();
-
-    ODistributedServerLog.info(this, getLocalNodeName(), null, DIRECTION.NONE, "Publishing online status for database %s.%s...",
-        manager.getLocalNodeName(), databaseName);
-
-    // SET THE NODE.DB AS ONLINE
-    manager.setDatabaseStatus(databaseName, ODistributedServerManager.DB_STATUS.ONLINE);
-
-    status.set(true);
-
-    ODistributedServerLog.info(this, getLocalNodeName(), null, DIRECTION.NONE,
-        "Database %s.%s is online, waking up listeners on local node...", manager.getLocalNodeName(), databaseName);
-
-    // WAKE UP ANY WAITERS
-    synchronized (waitForOnline) {
-      waitForOnline.notifyAll();
-    }
-  }
-
-  public OHazelcastDistributedDatabase setWaitForMessage(final long iMessageId) {
-    ODistributedServerLog.debug(this, manager.getLocalNodeName(), null, DIRECTION.NONE,
-        "waiting for message id %d (discard all previous ones if any)...", iMessageId);
-
-    waitForMessageId.set(iMessageId);
-    return this;
-  }
-
-  public void shutdown() {
-    if (listenerThread != null)
-      listenerThread.interrupt();
-
-    try {
-      if (database != null)
-        database.close();
-    } catch (Exception e) {
-    }
-  }
-
-  public ODatabaseDocumentTx getDatabase() {
-    return database;
-  }
-
-  protected void checkForServerOnline(ODistributedRequest iRequest) throws ODistributedException {
-    final ODistributedServerManager.NODE_STATUS srvStatus = manager.getNodeStatus();
-    if (srvStatus == ODistributedServerManager.NODE_STATUS.OFFLINE
-        || srvStatus == ODistributedServerManager.NODE_STATUS.SHUTDOWNING) {
-      ODistributedServerLog.error(this, getLocalNodeName(), null, DIRECTION.OUT,
-          "Local server is not online (status='%s'). Request %s will be ignored", srvStatus, iRequest);
-      throw new ODistributedException("Local server is not online (status='" + srvStatus + "'). Request " + iRequest
-          + " will be ignored");
-    }
-  }
-
-  protected boolean waitForLocalNode(final ODistributedConfiguration cfg, final Collection<String> iClusterNames,
-      final Collection<String> iNodes) {
-    boolean waitLocalNode = false;
-    if (iNodes.contains(manager.getLocalNodeName()))
-      if (iClusterNames == null) {
-        // DEFAULT CLUSTER (*)
-        if (cfg.isReadYourWrites(null))
-          waitLocalNode = true;
-      } else
-        // BROWSE FOR ALL CLUSTER TO GET THE FIRST 'waitLocalNode'
-        for (String clName : iClusterNames) {
-          if (cfg.isReadYourWrites(clName)) {
-            waitLocalNode = true;
-            break;
-          }
-        }
-    return waitLocalNode;
-  }
-
-  protected int calculateQuorum(final ODistributedRequest iRequest, final Collection<String> clusterNames,
-      final ODistributedConfiguration cfg, final Collection<String> nodes) {
-    final OAbstractRemoteTask.QUORUM_TYPE quorumType = iRequest.getTask().getQuorumType();
-
-    final int queueSize = nodes.size();
-
-    final String clusterName = clusterNames != null ? clusterNames.iterator().next() : null;
-
-    int quorum = 0;
-    switch (quorumType) {
-    case NONE:
-      // IGNORE IT
-      break;
-    case READ:
-      quorum = cfg.getReadQuorum(clusterName);
-      break;
-    case WRITE:
-      quorum = cfg.getWriteQuorum(clusterName);
-      break;
-    case ALL:
-      quorum = queueSize;
-      break;
-    }
-
-    if (quorum > queueSize) {
-      final boolean failureAvailableNodesLessQuorum = cfg.getFailureAvailableNodesLessQuorum(clusterName);
-      if (failureAvailableNodesLessQuorum)
-        throw new ODistributedException(
-            "Quorum cannot be reached because it is major than available nodes and 'failureAvailableNodesLessQuorum' settings is true");
-      else {
-        // SET THE QUORUM TO THE AVAILABLE NODE SIZE
-        ODistributedServerLog.debug(this, getLocalNodeName(), nodes.toString(), DIRECTION.OUT,
-            "quorum less then available nodes, downgrade quorum to %d", queueSize);
-        quorum = queueSize;
-      }
-    }
-
-    return quorum;
-  }
-
-  protected ODistributedResponse waitForResponse(final ODistributedRequest iRequest,
-      final ODistributedResponseManager currentResponseMgr) throws InterruptedException {
-    if (iRequest.getExecutionMode() == ODistributedRequest.EXECUTION_MODE.NO_RESPONSE)
-      return null;
-
-    final long beginTime = System.currentTimeMillis();
-
-    // WAIT FOR THE MINIMUM SYNCHRONOUS RESPONSES (QUORUM)
-    if (!currentResponseMgr.waitForSynchronousResponses()) {
-      ODistributedServerLog.warn(this, getLocalNodeName(), null, DIRECTION.IN,
-          "timeout (%dms) on waiting for synchronous responses from nodes=%s responsesSoFar=%s request=%s",
-          System.currentTimeMillis() - beginTime, currentResponseMgr.getExpectedNodes(), currentResponseMgr.getRespondingNodes(),
-          iRequest);
-    }
-
-    return currentResponseMgr.getFinalResponse();
-  }
-
-  protected ODistributedRequest readRequest(final IQueue<ODistributedRequest> requestQueue) throws InterruptedException {
-    // GET FROM DISTRIBUTED QUEUE. IF EMPTY WAIT FOR A MESSAGE
-    ODistributedRequest req = requestQueue.take();
-
-    while (waitForMessageId.get() > -1) {
-      if (req != null) {
-        if (req.getId() >= waitForMessageId.get()) {
-          // ARRIVED, RESET IT
-          ODistributedServerLog.debug(this, manager.getLocalNodeName(), req.getSenderNodeName(), DIRECTION.IN,
-              "reached waited request %d on request=%s sourceNode=%s", waitForMessageId.get(), req, req.getSenderNodeName());
-
-          waitForMessageId.set(-1);
-          break;
-        } else {
-          // SKIP IT
-          ODistributedServerLog.debug(this, manager.getLocalNodeName(), req.getSenderNodeName(), DIRECTION.IN,
-              "discarded request %d because waiting for %d request=%s sourceNode=%s", req.getId(), waitForMessageId, req,
-              req.getSenderNodeName());
-
-          // READ THE NEXT ONE
-          req = requestQueue.take();
-        }
-      }
-    }
-
-    while (!restoringMessages && !status.get() && req.getTask().isRequireNodeOnline()) {
-      // WAIT UNTIL THE NODE IS ONLINE
-      synchronized (waitForOnline) {
-        ODistributedServerLog.debug(this, manager.getLocalNodeName(), req.getSenderNodeName(), DIRECTION.OUT,
-            "node is not online, request=%s sourceNode=%s must wait to be processed", req, req.getSenderNodeName());
-
-        waitForOnline.wait(5000);
-      }
-    }
-
-    if (ODistributedServerLog.isDebugEnabled())
-      ODistributedServerLog.debug(this, manager.getLocalNodeName(), req.getSenderNodeName(), DIRECTION.OUT,
-          "processing request=%s sourceNode=%s", req, req.getSenderNodeName());
-
-    return req;
-  }
-
-  /**
-   * Execute the remote call on the local node and send back the result
-   */
-  protected void onMessage(final ODistributedRequest iRequest) {
-    OScenarioThreadLocal.INSTANCE.set(OScenarioThreadLocal.RUN_MODE.RUNNING_DISTRIBUTED);
-
-    try {
-      final OAbstractRemoteTask task = iRequest.getTask();
-
-      if (ODistributedServerLog.isDebugEnabled())
-        ODistributedServerLog.debug(this, manager.getLocalNodeName(), iRequest.getSenderNodeName(), DIRECTION.OUT,
-            "received request: %s", iRequest);
-
-      // EXECUTE IT LOCALLY
-      final Serializable responsePayload;
-      OUser origin = null;
-      try {
-        if (task.isRequiredOpenDatabase())
-          initDatabaseInstance();
-
-        ODatabaseRecordThreadLocal.INSTANCE.set(database);
-
-        task.setNodeSource(iRequest.getSenderNodeName());
-<<<<<<< HEAD
-        //keep original user in database, check the username passed in request and set new user in DB, after document saved, reset to original user  
-        origin = ODatabaseRecordThreadLocal.INSTANCE.get().getUser();
-        if(ODatabaseRecordThreadLocal.INSTANCE.get() != null) {
-          try {
-            if (database != null) {
-              if(lastUser == null || !(lastUser.getName()).equals(iRequest.getUserName()))
-                lastUser = database.getMetadata().getSecurity().getUser(iRequest.getUserName());
-              ODatabaseRecordThreadLocal.INSTANCE.get().setUser(lastUser);//set to new user
-            }
-          } catch(Throwable ex) {
-            OLogManager.instance().error(this, "failed to convert to OUser " + ex.getMessage());
-          }
-        }
-        responsePayload = manager.executeOnLocalNode(iRequest, database);
-
-      } finally {
-        if (database != null)
-          database.getLocalCache().clear();
-        if (ODatabaseRecordThreadLocal.INSTANCE.get() != null)
-          ODatabaseRecordThreadLocal.INSTANCE.get().setUser(origin);//set back to origin
-=======
-
-        // keep original user in database, check the username passed in request and set new user in DB, after document saved, reset
-        // to original user
-        if (database != null) {
-          origin = database.getUser();
-          try {
-            if (lastUser == null || !(lastUser.getName()).equals(iRequest.getUserName()))
-              lastUser = database.getMetadata().getSecurity().getUser(iRequest.getUserName());
-            database.setUser(lastUser);// set to new user
-          } catch (Throwable ex) {
-            OLogManager.instance().error(this, "failed to convert to OUser " + ex.getMessage());
-          }
-        }
-
-        responsePayload = manager.executeOnLocalNode(iRequest, database);
-
-      } finally {
-        if (database != null) {
-          database.getLevel1Cache().clear();
-          database.setUser(origin);
-        }
->>>>>>> bdbc6a8e
-      }
-
-      if (ODistributedServerLog.isDebugEnabled())
-        ODistributedServerLog.debug(this, manager.getLocalNodeName(), iRequest.getSenderNodeName(), DIRECTION.OUT,
-            "sending back response '%s' to request: %s", responsePayload, task);
-
-      final OHazelcastDistributedResponse response = new OHazelcastDistributedResponse(iRequest.getId(),
-          manager.getLocalNodeName(), iRequest.getSenderNodeName(), responsePayload);
-
-      try {
-        // GET THE SENDER'S RESPONSE QUEUE
-        final IQueue<ODistributedResponse> queue = msgService.getQueue(OHazelcastDistributedMessageService
-            .getResponseQueueName(iRequest.getSenderNodeName()));
-
-        if (!queue.offer(response, OGlobalConfiguration.DISTRIBUTED_QUEUE_TIMEOUT.getValueAsLong(), TimeUnit.MILLISECONDS))
-          throw new ODistributedException("Timeout on dispatching response to the thread queue " + iRequest.getSenderNodeName());
-
-      } catch (Exception e) {
-        throw new ODistributedException("Cannot dispatch response to the thread queue " + iRequest.getSenderNodeName(), e);
-      }
-
-    } finally {
-      OScenarioThreadLocal.INSTANCE.set(OScenarioThreadLocal.RUN_MODE.DEFAULT);
-    }
-  }
-
-  protected IQueue<ODistributedRequest>[] getRequestQueues(final String iDatabaseName, final Collection<String> nodes) {
-    final IQueue<ODistributedRequest>[] queues = new IQueue[nodes.size()];
-
-    int i = 0;
-    for (String node : nodes) {
-      // GET ALL THE EXISTENT QUEUES
-      final IQueue<ODistributedRequest> queue = msgService.getQueue(OHazelcastDistributedMessageService.getRequestQueueName(node,
-          iDatabaseName));
-
-      queues[i++] = queue;
-    }
-
-    return queues;
-  }
-
-  /**
-   * Composes the undo queue name based on node name.
-   */
-  protected String getPendingRequestMapName() {
-    final StringBuilder buffer = new StringBuilder();
-    buffer.append(NODE_QUEUE_PREFIX);
-    buffer.append(manager.getLocalNodeName());
-    buffer.append(NODE_QUEUE_PENDING_POSTFIX);
-    return buffer.toString();
-  }
-
-  protected String getLocalNodeName() {
-    return manager.getLocalNodeName();
-  }
-
-  protected IMap<String, Object> restoreMessagesBeforeFailure(final boolean iRestoreMessages) {
-    final IMap<String, Object> lastPendingRequestMap = manager.getHazelcastInstance().getMap(getPendingRequestMapName());
-    if (iRestoreMessages) {
-      // RESTORE LAST UNDO MESSAGE
-      final ODistributedRequest lastPendingRequest = (ODistributedRequest) lastPendingRequestMap.remove(databaseName);
-      if (lastPendingRequest != null) {
-        // RESTORE LAST REQUEST
-        ODistributedServerLog.warn(this, getLocalNodeName(), null, DIRECTION.NONE,
-            "restore last replication message before the crash for database '%s': %s...", databaseName, lastPendingRequest);
-
-        try {
-          initDatabaseInstance();
-
-          final boolean executeLastPendingRequest = checkIfOperationHasBeenExecuted(lastPendingRequest,
-              lastPendingRequest.getTask());
-
-          if (executeLastPendingRequest)
-            onMessage(lastPendingRequest);
-
-        } catch (Throwable t) {
-          ODistributedServerLog.error(this, getLocalNodeName(), null, DIRECTION.NONE,
-              "error on executing restored message for database %s", t, databaseName);
-        }
-      }
-    }
-
-    return lastPendingRequestMap;
-  }
-
-  /**
-   * Checks if last pending operation must be re-executed or not. In some circustamces the exception
-   * OHotAlignmentNotPossibleExeption is raised because it's not possible to recover the database state.
-   * 
-   * @throws OHotAlignmentNotPossibleExeption
-   */
-  protected void hotAlignmentError(final ODistributedRequest iLastPendingRequest, final String iMessage, final Object... iParams)
-      throws OHotAlignmentNotPossibleExeption {
-    final String msg = String.format(iMessage, iParams);
-
-    ODistributedServerLog.warn(this, getLocalNodeName(), iLastPendingRequest.getSenderNodeName(), DIRECTION.IN, "- " + msg);
-    throw new OHotAlignmentNotPossibleExeption(msg);
-  }
-
-  protected void checkLocalNodeInConfiguration() {
-    final ODistributedConfiguration cfg = manager.getDatabaseConfiguration(databaseName);
-
-    final List<String> foundPartition = cfg.addNewNodeInServerList(manager.getLocalNodeName());
-    if (foundPartition != null) {
-      // SET THE NODE.DB AS OFFLINE
-      manager.setDatabaseStatus(databaseName, ODistributedServerManager.DB_STATUS.OFFLINE);
-
-      ODistributedServerLog.info(this, manager.getLocalNodeName(), null, DIRECTION.NONE, "adding node '%s' in partition: db=%s %s",
-          manager.getLocalNodeName(), databaseName, foundPartition);
-
-      manager.updateCachedDatabaseConfiguration(databaseName, cfg.serialize(), true, true);
-    }
-  }
-
-  protected void removeNodeInConfiguration(final String iNode, final boolean iForce) {
-    try {
-      // GET DATABASE CFG
-      final ODistributedConfiguration cfg = manager.getDatabaseConfiguration(databaseName);
-      if (cfg.isHotAlignment())
-        // DON'T REMOVE THE NODE BECAUSE HOT-ALIGNMENT IS ON
-        return;
-
-      final List<String> foundPartition = cfg.removeNodeInServerList(iNode, iForce);
-      if (foundPartition != null) {
-        ODistributedServerLog.info(this, manager.getLocalNodeName(), null, ODistributedServerLog.DIRECTION.NONE,
-            "removing node '%s' in partition: db=%s %s", iNode, databaseName, foundPartition);
-
-        msgService.removeQueue(OHazelcastDistributedMessageService.getRequestQueueName(iNode, databaseName));
-        manager.updateCachedDatabaseConfiguration(databaseName, cfg.serialize(), true, true);
-      }
-    } catch (Exception e) {
-      ODistributedServerLog.debug(this, manager.getLocalNodeName(), null, ODistributedServerLog.DIRECTION.NONE,
-          "unable to remove node '%s' in distributed configuration, db=%s", e, iNode, databaseName);
-    }
-  }
-
-  protected boolean checkIfOperationHasBeenExecuted(final ODistributedRequest lastPendingRequest, final OAbstractRemoteTask task) {
-    boolean executeLastPendingRequest = false;
-
-    // ASK FOR RECORD
-    if (task instanceof ODeleteRecordTask) {
-      // EXECUTE ONLY IF THE RECORD HASN'T BEEN DELETED YET
-      executeLastPendingRequest = ((ODeleteRecordTask) task).getRid().getRecord() != null;
-    } else if (task instanceof OUpdateRecordTask) {
-      final ORecord<?> rec = ((OUpdateRecordTask) task).getRid().getRecord();
-      if (rec == null)
-        ODistributedServerLog.warn(this, getLocalNodeName(), lastPendingRequest.getSenderNodeName(), DIRECTION.IN,
-            "- cannot update deleted record %s, database could be not aligned", ((OUpdateRecordTask) task).getRid());
-      else
-        // EXECUTE ONLY IF VERSIONS DIFFER
-        executeLastPendingRequest = !rec.getRecordVersion().equals(((OUpdateRecordTask) task).getVersion());
-    } else if (task instanceof OCreateRecordTask) {
-      // EXECUTE ONLY IF THE RECORD HASN'T BEEN CREATED YET
-      executeLastPendingRequest = ((OCreateRecordTask) task).getRid().getRecord() == null;
-    } else if (task instanceof OSQLCommandTask) {
-      if (!task.isIdempotent()) {
-        hotAlignmentError(lastPendingRequest, "Not able to assure last command has been completed before last crash. Command='%s'",
-            ((OSQLCommandTask) task).getPayload());
-      }
-    } else if (task instanceof OResurrectRecordTask) {
-      if (((OResurrectRecordTask) task).getRid().getRecord() == null)
-        // ALREADY DELETED: CANNOT RESTORE IT
-        hotAlignmentError(lastPendingRequest, "Not able to resurrect deleted record '%s'", ((OResurrectRecordTask) task).getRid());
-    } else if (task instanceof OTxTask) {
-      // CHECK EACH TX ITEM IF HAS BEEN COMMITTED
-      for (OAbstractRemoteTask t : ((OTxTask) task).getTasks()) {
-        executeLastPendingRequest = checkIfOperationHasBeenExecuted(lastPendingRequest, t);
-        if (executeLastPendingRequest)
-          // REPEAT THE ENTIRE TX
-          return true;
-      }
-    } else if (task instanceof OFixTxTask) {
-      // CHECK EACH FIX-TX ITEM IF HAS BEEN COMMITTED
-      for (OAbstractRemoteTask t : ((OFixTxTask) task).getTasks()) {
-        executeLastPendingRequest = checkIfOperationHasBeenExecuted(lastPendingRequest, t);
-        if (executeLastPendingRequest)
-          // REPEAT THE ENTIRE TX
-          return true;
-      }
-    } else
-      hotAlignmentError(lastPendingRequest, "Not able to assure last operation has been completed before last crash. Task='%s'",
-          task);
-    return executeLastPendingRequest;
-  }
-
-  private void createReplicatorUser(ODatabaseDocumentTx database, final OServerUserConfiguration replicatorUser) {
-    String strQuery = "select from ouser where name = '" + replicatorUser.name + "'";
-    OSQLSynchQuery<ODocument> query = new OSQLSynchQuery<ODocument>(strQuery);
-    List<ODocument> result = database.command(query).execute();
-    if (result == null || result.size() == 0) {
-      String strExec = "insert into ouser (name, password, status, roles) values ('" + replicatorUser.name + "', '"
-          + replicatorUser.password + "', 'ACTIVE', [#4:0])";
-      database.command(new OCommandSQL(strExec)).execute();
-    }
-  }
-}
+/*
+ * Copyright 2010-2012 Luca Garulli (l.garulli--at--orientechnologies.com)
+ *
+ * Licensed under the Apache License, Version 2.0 (the "License");
+ * you may not use this file except in compliance with the License.
+ * You may obtain a copy of the License at
+ *
+ *     http://www.apache.org/licenses/LICENSE-2.0
+ *
+ * Unless required by applicable law or agreed to in writing, software
+ * distributed under the License is distributed on an "AS IS" BASIS,
+ * WITHOUT WARRANTIES OR CONDITIONS OF ANY KIND, either express or implied.
+ * See the License for the specific language governing permissions and
+ * limitations under the License.
+ */
+package com.orientechnologies.orient.server.hazelcast;
+
+import com.hazelcast.core.HazelcastInstanceNotActiveException;
+import com.hazelcast.core.IMap;
+import com.hazelcast.core.IQueue;
+import com.hazelcast.spi.exception.DistributedObjectDestroyedException;
+import com.orientechnologies.common.log.OLogManager;
+import com.orientechnologies.orient.core.Orient;
+import com.orientechnologies.orient.core.config.OGlobalConfiguration;
+import com.orientechnologies.orient.core.db.ODatabaseRecordThreadLocal;
+import com.orientechnologies.orient.core.db.OScenarioThreadLocal;
+import com.orientechnologies.orient.core.db.document.ODatabaseDocumentTx;
+import com.orientechnologies.orient.core.metadata.security.OSecurity;
+import com.orientechnologies.orient.core.metadata.security.OSecurityNull;
+import com.orientechnologies.orient.core.metadata.security.OUser;
+import com.orientechnologies.orient.core.record.ORecord;
+import com.orientechnologies.orient.core.record.impl.ODocument;
+import com.orientechnologies.orient.core.sql.OCommandSQL;
+import com.orientechnologies.orient.core.sql.query.OSQLSynchQuery;
+import com.orientechnologies.orient.server.config.OServerUserConfiguration;
+import com.orientechnologies.orient.server.distributed.ODistributedAbstractPlugin;
+import com.orientechnologies.orient.server.distributed.ODistributedConfiguration;
+import com.orientechnologies.orient.server.distributed.ODistributedDatabase;
+import com.orientechnologies.orient.server.distributed.ODistributedException;
+import com.orientechnologies.orient.server.distributed.ODistributedRequest;
+import com.orientechnologies.orient.server.distributed.ODistributedResponse;
+import com.orientechnologies.orient.server.distributed.ODistributedResponseManager;
+import com.orientechnologies.orient.server.distributed.ODistributedServerLog;
+import com.orientechnologies.orient.server.distributed.ODistributedServerLog.DIRECTION;
+import com.orientechnologies.orient.server.distributed.ODistributedServerManager;
+import com.orientechnologies.orient.server.distributed.task.OAbstractRemoteTask;
+import com.orientechnologies.orient.server.distributed.task.OCreateRecordTask;
+import com.orientechnologies.orient.server.distributed.task.ODeleteRecordTask;
+import com.orientechnologies.orient.server.distributed.task.OFixTxTask;
+import com.orientechnologies.orient.server.distributed.task.OResurrectRecordTask;
+import com.orientechnologies.orient.server.distributed.task.OSQLCommandTask;
+import com.orientechnologies.orient.server.distributed.task.OTxTask;
+import com.orientechnologies.orient.server.distributed.task.OUpdateRecordTask;
+
+import java.io.Serializable;
+import java.util.Collection;
+import java.util.List;
+import java.util.concurrent.TimeUnit;
+import java.util.concurrent.atomic.AtomicBoolean;
+import java.util.concurrent.atomic.AtomicLong;
+import java.util.concurrent.locks.Lock;
+
+/**
+ * Hazelcast implementation of distributed peer. There is one instance per database. Each node creates own instance to talk with
+ * each others.
+ * 
+ * @author Luca Garulli (l.garulli--at--orientechnologies.com)
+ * 
+ */
+public class OHazelcastDistributedDatabase implements ODistributedDatabase {
+
+  public static final String                          NODE_QUEUE_PREFIX          = "orientdb.node.";
+  public static final String                          NODE_QUEUE_PENDING_POSTFIX = ".pending";
+  private static final String                         NODE_LOCK_PREFIX           = "orientdb.reqlock.";
+  protected final OHazelcastPlugin                    manager;
+  protected final OHazelcastDistributedMessageService msgService;
+  protected final String                              databaseName;
+  protected final Lock                                requestLock;
+  protected volatile ODatabaseDocumentTx              database;
+  protected volatile boolean                          restoringMessages          = false;
+  protected AtomicBoolean                             status                     = new AtomicBoolean(false);
+  protected Object                                    waitForOnline              = new Object();
+  protected Thread                                    listenerThread;
+  protected AtomicLong                                waitForMessageId           = new AtomicLong(-1);
+  protected volatile OUser                            lastUser;
+
+  public OHazelcastDistributedDatabase(final OHazelcastPlugin manager, final OHazelcastDistributedMessageService msgService,
+      final String iDatabaseName) {
+    this.manager = manager;
+    this.msgService = msgService;
+    this.databaseName = iDatabaseName;
+
+    this.requestLock = manager.getHazelcastInstance().getLock(NODE_LOCK_PREFIX + iDatabaseName);
+
+    checkLocalNodeInConfiguration();
+
+    // CREATE THE QUEUE
+    msgService.getQueue(OHazelcastDistributedMessageService.getRequestQueueName(manager.getLocalNodeName(), databaseName));
+  }
+
+  @Override
+  public ODistributedResponse send2Nodes(final ODistributedRequest iRequest, final Collection<String> iClusterNames,
+      final Collection<String> iNodes) {
+    checkForServerOnline(iRequest);
+
+    final String databaseName = iRequest.getDatabaseName();
+
+    if (iNodes.isEmpty()) {
+      ODistributedServerLog.error(this, getLocalNodeName(), null, DIRECTION.OUT,
+          "No nodes configured for database '%s' request: %s", databaseName, iRequest);
+      throw new ODistributedException("No nodes configured for partition '" + databaseName + "' request: " + iRequest);
+    }
+
+    final ODistributedConfiguration cfg = manager.getDatabaseConfiguration(databaseName);
+
+    final IQueue<ODistributedRequest>[] reqQueues = getRequestQueues(databaseName, iNodes);
+
+    int quorum = calculateQuorum(iRequest, iNodes, cfg, iNodes);
+
+    iRequest.setSenderNodeName(manager.getLocalNodeName());
+
+    int availableNodes;
+    if (iRequest.getTask().isRequireNodeOnline()) {
+      // CHECK THE ONLINE NODES
+      availableNodes = 0;
+      int i = 0;
+      for (String node : iNodes) {
+        if (reqQueues[i] != null && manager.isNodeAvailable(node, databaseName))
+          availableNodes++;
+        else {
+          if (ODistributedServerLog.isDebugEnabled())
+            ODistributedServerLog.debug(this, getLocalNodeName(), node, DIRECTION.OUT,
+                "skip expected response from node '%s' for request %s because it's not online (queue=%s)", node, iRequest,
+                reqQueues[i] != null);
+        }
+        ++i;
+      }
+    } else {
+      // EXPECT ANSWER FROM ALL NODES WITH A QUEUE
+      availableNodes = 0;
+      for (IQueue<ODistributedRequest> q : reqQueues)
+        if (q != null)
+          availableNodes++;
+    }
+
+    final int queueSize = iNodes.size();
+    final boolean groupByResponse;
+    int expectedSynchronousResponses = quorum > 0 ? Math.min(quorum, availableNodes) : 1;
+
+    if (iRequest.getTask().getResultStrategy() == OAbstractRemoteTask.RESULT_STRATEGY.UNION) {
+      expectedSynchronousResponses = availableNodes;
+      groupByResponse = false;
+    } else
+      groupByResponse = true;
+
+    final boolean waitLocalNode = waitForLocalNode(cfg, iClusterNames, iNodes);
+
+    // CREATE THE RESPONSE MANAGER
+    final ODistributedResponseManager currentResponseMgr = new ODistributedResponseManager(manager, iRequest, iNodes,
+        expectedSynchronousResponses, quorum, waitLocalNode,
+        iRequest.getTask().getSynchronousTimeout(expectedSynchronousResponses), iRequest.getTask().getTotalTimeout(queueSize),
+        groupByResponse);
+
+    if (ODistributedServerLog.isDebugEnabled())
+      ODistributedServerLog.debug(this, getLocalNodeName(), iNodes.toString(), DIRECTION.OUT, "sending request %s",
+          iRequest.getTask());
+
+    final long timeout = OGlobalConfiguration.DISTRIBUTED_QUEUE_TIMEOUT.getValueAsLong();
+
+    try {
+      requestLock.lock();
+      try {
+        // LOCK = ASSURE MESSAGES IN THE QUEUE ARE INSERTED SEQUENTIALLY AT CLUSTER LEVEL
+        // BROADCAST THE REQUEST TO ALL THE NODE QUEUES
+
+        iRequest.setId(msgService.getMessageIdCounter().getAndIncrement());
+
+        msgService.registerRequest(iRequest.getId(), currentResponseMgr);
+
+        for (IQueue<ODistributedRequest> queue : reqQueues) {
+          if (queue != null)
+            queue.offer(iRequest, timeout, TimeUnit.MILLISECONDS);
+        }
+
+      } finally {
+        requestLock.unlock();
+      }
+
+      if (ODistributedServerLog.isDebugEnabled())
+        ODistributedServerLog.debug(this, getLocalNodeName(), iNodes.toString(), DIRECTION.OUT, "sent request %s",
+            iRequest.getTask());
+
+      Orient
+          .instance()
+          .getProfiler()
+          .updateCounter("distributed.db." + databaseName + ".msgSent", "Number of replication messages sent from current node",
+              +1, "distributed.db.*.msgSent");
+
+      return waitForResponse(iRequest, currentResponseMgr);
+
+    } catch (Throwable e) {
+      throw new ODistributedException("Error on sending distributed request against database '" + databaseName
+          + (iClusterNames != null ? "." + iClusterNames : "") + "' to nodes " + iNodes, e);
+    }
+  }
+
+  public boolean isRestoringMessages() {
+    return restoringMessages;
+  }
+
+  public OHazelcastDistributedDatabase configureDatabase(final boolean iRestoreMessages, final boolean iUnqueuePendingMessages) {
+    // CREATE A QUEUE PER DATABASE
+    final String queueName = OHazelcastDistributedMessageService.getRequestQueueName(manager.getLocalNodeName(), databaseName);
+    final IQueue<ODistributedRequest> requestQueue = msgService.getQueue(queueName);
+
+    if (ODistributedServerLog.isDebugEnabled())
+      ODistributedServerLog.debug(this, getLocalNodeName(), null, DIRECTION.NONE, "listening for incoming requests on queue: %s",
+          queueName);
+
+    // UNDO PREVIOUS MESSAGE IF ANY
+    final IMap<String, Object> lastPendingMessagesMap = restoreMessagesBeforeFailure(iRestoreMessages);
+
+    restoringMessages = msgService.checkForPendingMessages(requestQueue, queueName, iUnqueuePendingMessages);
+
+    listenerThread = new Thread(new Runnable() {
+      @Override
+      public void run() {
+        Thread.currentThread().setName("OrientDB Node Request " + queueName);
+        while (!Thread.interrupted()) {
+          if (restoringMessages && requestQueue.isEmpty()) {
+            // END OF RESTORING MESSAGES, SET IT ONLINE
+            ODistributedServerLog.info(this, getLocalNodeName(), null, DIRECTION.NONE,
+                "executed all pending tasks in queue, set restoringMessages=false and database '%s' as online...", databaseName);
+
+            restoringMessages = false;
+            setOnline();
+          }
+
+          String senderNode = null;
+          ODistributedRequest message = null;
+          try {
+            message = readRequest(requestQueue);
+
+            if (message != null) {
+              // DECIDE TO USE THE HZ MAP ONLY IF THE COMMAND IS NOT IDEMPOTENT (ALL BUT READ-RECORD/SQL SELECT/SQL TRAVERSE
+              final boolean saveAsPending = !message.getTask().isIdempotent();
+
+              if (saveAsPending)
+                // SAVE THE MESSAGE IN TO THE UNDO MAP IN CASE OF FAILURE
+                lastPendingMessagesMap.put(databaseName, message);
+
+              senderNode = message.getSenderNodeName();
+              onMessage(message);
+
+              if (saveAsPending)
+                // OK: REMOVE THE UNDO BUFFER
+                lastPendingMessagesMap.remove(databaseName);
+            }
+
+          } catch (InterruptedException e) {
+            // EXIT CURRENT THREAD
+            Thread.interrupted();
+            break;
+          } catch (DistributedObjectDestroyedException e) {
+            Thread.interrupted();
+            break;
+          } catch (HazelcastInstanceNotActiveException e) {
+            Thread.interrupted();
+            break;
+
+          } catch (Throwable e) {
+            ODistributedServerLog.error(this, getLocalNodeName(), senderNode, DIRECTION.IN,
+                "error on reading distributed request: %s", e, message != null ? message.getTask() : "-");
+          }
+        }
+
+        ODistributedServerLog.debug(this, manager.getLocalNodeName(), null, DIRECTION.NONE,
+            "end of reading requests for database %s", databaseName);
+      }
+    });
+    listenerThread.start();
+
+    return this;
+  }
+
+  public void initDatabaseInstance() {
+    if (database == null) {
+      // OPEN IT
+      final OServerUserConfiguration replicatorUser = manager.getServerInstance().getUser(
+          ODistributedAbstractPlugin.REPLICATOR_USER);
+      database = (ODatabaseDocumentTx) manager.getServerInstance().openDatabase("document", databaseName, replicatorUser.name,
+          replicatorUser.password);
+    } else if (database.isClosed()) {
+      // DATABASE CLOSED, REOPEN IT
+      final OServerUserConfiguration replicatorUser = manager.getServerInstance().getUser(
+          ODistributedAbstractPlugin.REPLICATOR_USER);
+      database.open(replicatorUser.name, replicatorUser.password);
+    } else {
+      // After initialize database, create replicator user in DB and reset database with OSecurityShared instead of OSecurityNull
+      OSecurity security = database.getMetadata().getSecurity();
+      if (security == null || security instanceof OSecurityNull) {
+        final OServerUserConfiguration replicatorUser = manager.getServerInstance().getUser(
+            ODistributedAbstractPlugin.REPLICATOR_USER);
+        createReplicatorUser(database, replicatorUser);
+        database = (ODatabaseDocumentTx) manager.getServerInstance().openDatabase("document", databaseName, replicatorUser.name,
+            replicatorUser.password);
+      }
+    }
+  }
+  
+  private void createReplicatorUser(ODatabaseDocumentTx database, final OServerUserConfiguration replicatorUser) {
+    String strQuery = "select from ouser where name = '" + replicatorUser.name +"'";
+    OSQLSynchQuery<ODocument> query = new OSQLSynchQuery<ODocument>(strQuery);
+    List<ODocument> result = database.command(query).execute();
+    if(result == null || result.size() == 0) {
+      String strExec = "insert into ouser (name, password, status, roles) values ('"+replicatorUser.name+"', '"+replicatorUser.password+"', 'ACTIVE', [#4:0])";
+      database.command(new OCommandSQL(strExec)).execute();
+    }
+  }
+
+  @Override
+  public void setOnline() {
+    initDatabaseInstance();
+
+    ODistributedServerLog.info(this, getLocalNodeName(), null, DIRECTION.NONE, "Publishing online status for database %s.%s...",
+        manager.getLocalNodeName(), databaseName);
+
+    // SET THE NODE.DB AS ONLINE
+    manager.setDatabaseStatus(databaseName, ODistributedServerManager.DB_STATUS.ONLINE);
+
+    status.set(true);
+
+    ODistributedServerLog.info(this, getLocalNodeName(), null, DIRECTION.NONE,
+        "Database %s.%s is online, waking up listeners on local node...", manager.getLocalNodeName(), databaseName);
+
+    // WAKE UP ANY WAITERS
+    synchronized (waitForOnline) {
+      waitForOnline.notifyAll();
+    }
+  }
+
+  public OHazelcastDistributedDatabase setWaitForMessage(final long iMessageId) {
+    ODistributedServerLog.debug(this, manager.getLocalNodeName(), null, DIRECTION.NONE,
+        "waiting for message id %d (discard all previous ones if any)...", iMessageId);
+
+    waitForMessageId.set(iMessageId);
+    return this;
+  }
+
+  public void shutdown() {
+    if (listenerThread != null)
+      listenerThread.interrupt();
+
+    try {
+      if (database != null)
+        database.close();
+    } catch (Exception e) {
+    }
+  }
+
+  public ODatabaseDocumentTx getDatabase() {
+    return database;
+  }
+
+  protected void checkForServerOnline(ODistributedRequest iRequest) throws ODistributedException {
+    final ODistributedServerManager.NODE_STATUS srvStatus = manager.getNodeStatus();
+    if (srvStatus == ODistributedServerManager.NODE_STATUS.OFFLINE
+        || srvStatus == ODistributedServerManager.NODE_STATUS.SHUTDOWNING) {
+      ODistributedServerLog.error(this, getLocalNodeName(), null, DIRECTION.OUT,
+          "Local server is not online (status='%s'). Request %s will be ignored", srvStatus, iRequest);
+      throw new ODistributedException("Local server is not online (status='" + srvStatus + "'). Request " + iRequest
+          + " will be ignored");
+    }
+  }
+
+  protected boolean waitForLocalNode(final ODistributedConfiguration cfg, final Collection<String> iClusterNames,
+      final Collection<String> iNodes) {
+    boolean waitLocalNode = false;
+    if (iNodes.contains(manager.getLocalNodeName()))
+      if (iClusterNames == null) {
+        // DEFAULT CLUSTER (*)
+        if (cfg.isReadYourWrites(null))
+          waitLocalNode = true;
+      } else
+        // BROWSE FOR ALL CLUSTER TO GET THE FIRST 'waitLocalNode'
+        for (String clName : iClusterNames) {
+          if (cfg.isReadYourWrites(clName)) {
+            waitLocalNode = true;
+            break;
+          }
+        }
+    return waitLocalNode;
+  }
+
+  protected int calculateQuorum(final ODistributedRequest iRequest, final Collection<String> clusterNames,
+      final ODistributedConfiguration cfg, final Collection<String> nodes) {
+    final OAbstractRemoteTask.QUORUM_TYPE quorumType = iRequest.getTask().getQuorumType();
+
+    final int queueSize = nodes.size();
+
+    final String clusterName = clusterNames != null ? clusterNames.iterator().next() : null;
+
+    int quorum = 0;
+    switch (quorumType) {
+    case NONE:
+      // IGNORE IT
+      break;
+    case READ:
+      quorum = cfg.getReadQuorum(clusterName);
+      break;
+    case WRITE:
+      quorum = cfg.getWriteQuorum(clusterName);
+      break;
+    case ALL:
+      quorum = queueSize;
+      break;
+    }
+
+    if (quorum > queueSize) {
+      final boolean failureAvailableNodesLessQuorum = cfg.getFailureAvailableNodesLessQuorum(clusterName);
+      if (failureAvailableNodesLessQuorum)
+        throw new ODistributedException(
+            "Quorum cannot be reached because it is major than available nodes and 'failureAvailableNodesLessQuorum' settings is true");
+      else {
+        // SET THE QUORUM TO THE AVAILABLE NODE SIZE
+        ODistributedServerLog.debug(this, getLocalNodeName(), nodes.toString(), DIRECTION.OUT,
+            "quorum less then available nodes, downgrade quorum to %d", queueSize);
+        quorum = queueSize;
+      }
+    }
+
+    return quorum;
+  }
+
+  protected ODistributedResponse waitForResponse(final ODistributedRequest iRequest,
+      final ODistributedResponseManager currentResponseMgr) throws InterruptedException {
+    if (iRequest.getExecutionMode() == ODistributedRequest.EXECUTION_MODE.NO_RESPONSE)
+      return null;
+
+    final long beginTime = System.currentTimeMillis();
+
+    // WAIT FOR THE MINIMUM SYNCHRONOUS RESPONSES (QUORUM)
+    if (!currentResponseMgr.waitForSynchronousResponses()) {
+      ODistributedServerLog.warn(this, getLocalNodeName(), null, DIRECTION.IN,
+          "timeout (%dms) on waiting for synchronous responses from nodes=%s responsesSoFar=%s request=%s",
+          System.currentTimeMillis() - beginTime, currentResponseMgr.getExpectedNodes(), currentResponseMgr.getRespondingNodes(),
+          iRequest);
+    }
+
+    return currentResponseMgr.getFinalResponse();
+  }
+
+  protected ODistributedRequest readRequest(final IQueue<ODistributedRequest> requestQueue) throws InterruptedException {
+    // GET FROM DISTRIBUTED QUEUE. IF EMPTY WAIT FOR A MESSAGE
+    ODistributedRequest req = requestQueue.take();
+
+    while (waitForMessageId.get() > -1) {
+      if (req != null) {
+        if (req.getId() >= waitForMessageId.get()) {
+          // ARRIVED, RESET IT
+          ODistributedServerLog.debug(this, manager.getLocalNodeName(), req.getSenderNodeName(), DIRECTION.IN,
+              "reached waited request %d on request=%s sourceNode=%s", waitForMessageId.get(), req, req.getSenderNodeName());
+
+          waitForMessageId.set(-1);
+          break;
+        } else {
+          // SKIP IT
+          ODistributedServerLog.debug(this, manager.getLocalNodeName(), req.getSenderNodeName(), DIRECTION.IN,
+              "discarded request %d because waiting for %d request=%s sourceNode=%s", req.getId(), waitForMessageId, req,
+              req.getSenderNodeName());
+
+          // READ THE NEXT ONE
+          req = requestQueue.take();
+        }
+      }
+    }
+
+    while (!restoringMessages && !status.get() && req.getTask().isRequireNodeOnline()) {
+      // WAIT UNTIL THE NODE IS ONLINE
+      synchronized (waitForOnline) {
+        ODistributedServerLog.debug(this, manager.getLocalNodeName(), req.getSenderNodeName(), DIRECTION.OUT,
+            "node is not online, request=%s sourceNode=%s must wait to be processed", req, req.getSenderNodeName());
+
+        waitForOnline.wait(5000);
+      }
+    }
+
+    if (ODistributedServerLog.isDebugEnabled())
+      ODistributedServerLog.debug(this, manager.getLocalNodeName(), req.getSenderNodeName(), DIRECTION.OUT,
+          "processing request=%s sourceNode=%s", req, req.getSenderNodeName());
+
+    return req;
+  }
+
+  /**
+   * Execute the remote call on the local node and send back the result
+   */
+  protected void onMessage(final ODistributedRequest iRequest) {
+    OScenarioThreadLocal.INSTANCE.set(OScenarioThreadLocal.RUN_MODE.RUNNING_DISTRIBUTED);
+
+    try {
+      final OAbstractRemoteTask task = iRequest.getTask();
+
+      if (ODistributedServerLog.isDebugEnabled())
+        ODistributedServerLog.debug(this, manager.getLocalNodeName(), iRequest.getSenderNodeName(), DIRECTION.OUT,
+            "received request: %s", iRequest);
+
+      // EXECUTE IT LOCALLY
+      final Serializable responsePayload;
+      OUser origin = null;
+      try {
+        if (task.isRequiredOpenDatabase())
+          initDatabaseInstance();
+
+        ODatabaseRecordThreadLocal.INSTANCE.set(database);
+
+        task.setNodeSource(iRequest.getSenderNodeName());
+
+        // keep original user in database, check the username passed in request and set new user in DB, after document saved, reset
+        // to original user
+        if (database != null) {
+          origin = database.getUser();
+          try {
+            if (lastUser == null || !(lastUser.getName()).equals(iRequest.getUserName()))
+              lastUser = database.getMetadata().getSecurity().getUser(iRequest.getUserName());
+            database.setUser(lastUser);// set to new user
+          } catch (Throwable ex) {
+            OLogManager.instance().error(this, "failed to convert to OUser " + ex.getMessage());
+          }
+        }
+
+        responsePayload = manager.executeOnLocalNode(iRequest, database);
+
+      } finally {
+        if (database != null) 
+          database.setUser(origin);
+      }
+
+      if (ODistributedServerLog.isDebugEnabled())
+        ODistributedServerLog.debug(this, manager.getLocalNodeName(), iRequest.getSenderNodeName(), DIRECTION.OUT,
+            "sending back response '%s' to request: %s", responsePayload, task);
+
+      final OHazelcastDistributedResponse response = new OHazelcastDistributedResponse(iRequest.getId(),
+          manager.getLocalNodeName(), iRequest.getSenderNodeName(), responsePayload);
+
+      try {
+        // GET THE SENDER'S RESPONSE QUEUE
+        final IQueue<ODistributedResponse> queue = msgService.getQueue(OHazelcastDistributedMessageService
+            .getResponseQueueName(iRequest.getSenderNodeName()));
+
+        if (!queue.offer(response, OGlobalConfiguration.DISTRIBUTED_QUEUE_TIMEOUT.getValueAsLong(), TimeUnit.MILLISECONDS))
+          throw new ODistributedException("Timeout on dispatching response to the thread queue " + iRequest.getSenderNodeName());
+
+      } catch (Exception e) {
+        throw new ODistributedException("Cannot dispatch response to the thread queue " + iRequest.getSenderNodeName(), e);
+      }
+
+    } finally {
+      OScenarioThreadLocal.INSTANCE.set(OScenarioThreadLocal.RUN_MODE.DEFAULT);
+    }
+  }
+
+  protected IQueue<ODistributedRequest>[] getRequestQueues(final String iDatabaseName, final Collection<String> nodes) {
+    final IQueue<ODistributedRequest>[] queues = new IQueue[nodes.size()];
+
+    int i = 0;
+    for (String node : nodes) {
+      // GET ALL THE EXISTENT QUEUES
+      final IQueue<ODistributedRequest> queue = msgService.getQueue(OHazelcastDistributedMessageService.getRequestQueueName(node,
+          iDatabaseName));
+
+      queues[i++] = queue;
+    }
+
+    return queues;
+  }
+
+  /**
+   * Composes the undo queue name based on node name.
+   */
+  protected String getPendingRequestMapName() {
+    final StringBuilder buffer = new StringBuilder();
+    buffer.append(NODE_QUEUE_PREFIX);
+    buffer.append(manager.getLocalNodeName());
+    buffer.append(NODE_QUEUE_PENDING_POSTFIX);
+    return buffer.toString();
+  }
+
+  protected String getLocalNodeName() {
+    return manager.getLocalNodeName();
+  }
+
+  protected IMap<String, Object> restoreMessagesBeforeFailure(final boolean iRestoreMessages) {
+    final IMap<String, Object> lastPendingRequestMap = manager.getHazelcastInstance().getMap(getPendingRequestMapName());
+    if (iRestoreMessages) {
+      // RESTORE LAST UNDO MESSAGE
+      final ODistributedRequest lastPendingRequest = (ODistributedRequest) lastPendingRequestMap.remove(databaseName);
+      if (lastPendingRequest != null) {
+        // RESTORE LAST REQUEST
+        ODistributedServerLog.warn(this, getLocalNodeName(), null, DIRECTION.NONE,
+            "restore last replication message before the crash for database '%s': %s...", databaseName, lastPendingRequest);
+
+        try {
+          initDatabaseInstance();
+
+          final boolean executeLastPendingRequest = checkIfOperationHasBeenExecuted(lastPendingRequest,
+              lastPendingRequest.getTask());
+
+          if (executeLastPendingRequest)
+            onMessage(lastPendingRequest);
+
+        } catch (Throwable t) {
+          ODistributedServerLog.error(this, getLocalNodeName(), null, DIRECTION.NONE,
+              "error on executing restored message for database %s", t, databaseName);
+        }
+      }
+    }
+
+    return lastPendingRequestMap;
+  }
+
+  /**
+   * Checks if last pending operation must be re-executed or not. In some circustamces the exception
+   * OHotAlignmentNotPossibleExeption is raised because it's not possible to recover the database state.
+   * 
+   * @throws OHotAlignmentNotPossibleExeption
+   */
+  protected void hotAlignmentError(final ODistributedRequest iLastPendingRequest, final String iMessage, final Object... iParams)
+      throws OHotAlignmentNotPossibleExeption {
+    final String msg = String.format(iMessage, iParams);
+
+    ODistributedServerLog.warn(this, getLocalNodeName(), iLastPendingRequest.getSenderNodeName(), DIRECTION.IN, "- " + msg);
+    throw new OHotAlignmentNotPossibleExeption(msg);
+  }
+
+  protected void checkLocalNodeInConfiguration() {
+    final ODistributedConfiguration cfg = manager.getDatabaseConfiguration(databaseName);
+
+    final List<String> foundPartition = cfg.addNewNodeInServerList(manager.getLocalNodeName());
+    if (foundPartition != null) {
+      // SET THE NODE.DB AS OFFLINE
+      manager.setDatabaseStatus(databaseName, ODistributedServerManager.DB_STATUS.OFFLINE);
+
+      ODistributedServerLog.info(this, manager.getLocalNodeName(), null, DIRECTION.NONE, "adding node '%s' in partition: db=%s %s",
+          manager.getLocalNodeName(), databaseName, foundPartition);
+
+      manager.updateCachedDatabaseConfiguration(databaseName, cfg.serialize(), true, true);
+    }
+  }
+
+  protected void removeNodeInConfiguration(final String iNode, final boolean iForce) {
+    try {
+      // GET DATABASE CFG
+      final ODistributedConfiguration cfg = manager.getDatabaseConfiguration(databaseName);
+      if (cfg.isHotAlignment())
+        // DON'T REMOVE THE NODE BECAUSE HOT-ALIGNMENT IS ON
+        return;
+
+      final List<String> foundPartition = cfg.removeNodeInServerList(iNode, iForce);
+      if (foundPartition != null) {
+        ODistributedServerLog.info(this, manager.getLocalNodeName(), null, ODistributedServerLog.DIRECTION.NONE,
+            "removing node '%s' in partition: db=%s %s", iNode, databaseName, foundPartition);
+
+        msgService.removeQueue(OHazelcastDistributedMessageService.getRequestQueueName(iNode, databaseName));
+        manager.updateCachedDatabaseConfiguration(databaseName, cfg.serialize(), true, true);
+      }
+    } catch (Exception e) {
+      ODistributedServerLog.debug(this, manager.getLocalNodeName(), null, ODistributedServerLog.DIRECTION.NONE,
+          "unable to remove node '%s' in distributed configuration, db=%s", e, iNode, databaseName);
+    }
+  }
+
+  protected boolean checkIfOperationHasBeenExecuted(final ODistributedRequest lastPendingRequest, final OAbstractRemoteTask task) {
+    boolean executeLastPendingRequest = false;
+
+    // ASK FOR RECORD
+    if (task instanceof ODeleteRecordTask) {
+      // EXECUTE ONLY IF THE RECORD HASN'T BEEN DELETED YET
+      executeLastPendingRequest = ((ODeleteRecordTask) task).getRid().getRecord() != null;
+    } else if (task instanceof OUpdateRecordTask) {
+      final ORecord<?> rec = ((OUpdateRecordTask) task).getRid().getRecord();
+      if (rec == null)
+        ODistributedServerLog.warn(this, getLocalNodeName(), lastPendingRequest.getSenderNodeName(), DIRECTION.IN,
+            "- cannot update deleted record %s, database could be not aligned", ((OUpdateRecordTask) task).getRid());
+      else
+        // EXECUTE ONLY IF VERSIONS DIFFER
+        executeLastPendingRequest = !rec.getRecordVersion().equals(((OUpdateRecordTask) task).getVersion());
+    } else if (task instanceof OCreateRecordTask) {
+      // EXECUTE ONLY IF THE RECORD HASN'T BEEN CREATED YET
+      executeLastPendingRequest = ((OCreateRecordTask) task).getRid().getRecord() == null;
+    } else if (task instanceof OSQLCommandTask) {
+      if (!task.isIdempotent()) {
+        hotAlignmentError(lastPendingRequest, "Not able to assure last command has been completed before last crash. Command='%s'",
+            ((OSQLCommandTask) task).getPayload());
+      }
+    } else if (task instanceof OResurrectRecordTask) {
+      if (((OResurrectRecordTask) task).getRid().getRecord() == null)
+        // ALREADY DELETED: CANNOT RESTORE IT
+        hotAlignmentError(lastPendingRequest, "Not able to resurrect deleted record '%s'", ((OResurrectRecordTask) task).getRid());
+    } else if (task instanceof OTxTask) {
+      // CHECK EACH TX ITEM IF HAS BEEN COMMITTED
+      for (OAbstractRemoteTask t : ((OTxTask) task).getTasks()) {
+        executeLastPendingRequest = checkIfOperationHasBeenExecuted(lastPendingRequest, t);
+        if (executeLastPendingRequest)
+          // REPEAT THE ENTIRE TX
+          return true;
+      }
+    } else if (task instanceof OFixTxTask) {
+      // CHECK EACH FIX-TX ITEM IF HAS BEEN COMMITTED
+      for (OAbstractRemoteTask t : ((OFixTxTask) task).getTasks()) {
+        executeLastPendingRequest = checkIfOperationHasBeenExecuted(lastPendingRequest, t);
+        if (executeLastPendingRequest)
+          // REPEAT THE ENTIRE TX
+          return true;
+      }
+    } else
+      hotAlignmentError(lastPendingRequest, "Not able to assure last operation has been completed before last crash. Task='%s'",
+          task);
+    return executeLastPendingRequest;
+  }
+
+  private void createReplicatorUser(ODatabaseDocumentTx database, final OServerUserConfiguration replicatorUser) {
+    String strQuery = "select from ouser where name = '" + replicatorUser.name + "'";
+    OSQLSynchQuery<ODocument> query = new OSQLSynchQuery<ODocument>(strQuery);
+    List<ODocument> result = database.command(query).execute();
+    if (result == null || result.size() == 0) {
+      String strExec = "insert into ouser (name, password, status, roles) values ('" + replicatorUser.name + "', '"
+          + replicatorUser.password + "', 'ACTIVE', [#4:0])";
+      database.command(new OCommandSQL(strExec)).execute();
+    }
+  }
+}
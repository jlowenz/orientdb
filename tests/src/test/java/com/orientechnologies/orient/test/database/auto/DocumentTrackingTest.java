package com.orientechnologies.orient.test.database.auto;

import java.util.ArrayList;
import java.util.HashMap;
import java.util.HashSet;
import java.util.Iterator;
import java.util.List;
import java.util.Map;
import java.util.Set;

import org.testng.Assert;
import org.testng.annotations.AfterMethod;
import org.testng.annotations.BeforeClass;
import org.testng.annotations.BeforeMethod;
import org.testng.annotations.Parameters;
import org.testng.annotations.Test;
import com.orientechnologies.orient.core.db.document.ODatabaseDocumentTx;
import com.orientechnologies.orient.core.db.record.OMultiValueChangeTimeLine;
import com.orientechnologies.orient.core.db.record.OMultiValueChangeEvent;
import com.orientechnologies.orient.core.db.record.OTrackedList;
import com.orientechnologies.orient.core.db.record.OTrackedMap;
import com.orientechnologies.orient.core.db.record.OTrackedSet;
import com.orientechnologies.orient.core.id.ORID;
import com.orientechnologies.orient.core.metadata.schema.OClass;
import com.orientechnologies.orient.core.metadata.schema.OType;
import com.orientechnologies.orient.core.record.impl.ODocument;

@Test
public class DocumentTrackingTest {
  private final ODatabaseDocumentTx database;
<<<<<<< HEAD

  @Parameters(value = "url")
  public DocumentTrackingTest(final String iURL) {
    database = new ODatabaseDocumentTx(iURL);
  }

  @BeforeClass
  public void beforeClass() {
    if (database.isClosed()) {
      database.open("admin", "admin");
    }

    if (!database.getMetadata().getSchema().existsClass("DocumentTrackingTestClass")) {
      final OClass trackedClass = database.getMetadata().getSchema().createClass("DocumentTrackingTestClass");
      trackedClass.createProperty("embeddedlist", OType.EMBEDDEDLIST);
      trackedClass.createProperty("embeddedmap", OType.EMBEDDEDMAP);
      trackedClass.createProperty("embeddedset", OType.EMBEDDEDSET);
      trackedClass.createProperty("linkset", OType.LINKSET);
      trackedClass.createProperty("linklist", OType.LINKLIST);
      trackedClass.createProperty("linkmap", OType.LINKMAP);

      database.getMetadata().getSchema().save();
    }

    database.close();
  }

  @BeforeMethod
  public void beforeMethod() {
    database.open("admin", "admin");
  }

  @AfterMethod
  public void afterMethod() {
    database.close();
  }

  public void testDocumentEmbeddedListTrackingAfterSave() {
    final ODocument document = new ODocument();

    final List<String> list = new ArrayList<String>();
    list.add("value1");

    document.field("embeddedlist", list, OType.EMBEDDEDLIST);
    document.field("val", 1);
    document.save();

    Assert.assertEquals(document.getDirtyFields(), new String[] {});
    Assert.assertFalse(document.isDirty());

    final List<String> trackedList = document.field("embeddedlist");
    trackedList.add("value2");

    Assert.assertTrue(document.isDirty());

    final OMultiValueChangeTimeLine timeLine = document.getCollectionTimeLine("embeddedlist");
    Assert.assertNotNull(timeLine);

    Assert.assertNotNull(timeLine.getMultiValueChangeEvents());

    final List<OMultiValueChangeEvent> firedEvents = new ArrayList<OMultiValueChangeEvent>();
    firedEvents.add(new OMultiValueChangeEvent(OMultiValueChangeEvent.OChangeType.ADD, 1, "value2"));

    Assert.assertEquals(timeLine.getMultiValueChangeEvents(), firedEvents);

    Assert.assertEquals(document.getDirtyFields(), new String[] { "embeddedlist" });
  }

  public void testDocumentEmbeddedMapTrackingAfterSave() {
    final ODocument document = new ODocument();

    final Map<String, String> map = new HashMap<String, String>();
    map.put("key1", "value1");

    document.field("embeddedmap", map, OType.EMBEDDEDMAP);
    document.field("val", 1);
    document.save();

    Assert.assertEquals(document.getDirtyFields(), new String[] {});
    Assert.assertFalse(document.isDirty());

    final Map<String, String> trackedMap = document.field("embeddedmap");
    trackedMap.put("key2", "value2");

    Assert.assertTrue(document.isDirty());

    final OMultiValueChangeTimeLine timeLine = document.getCollectionTimeLine("embeddedmap");
    Assert.assertNotNull(timeLine);

    Assert.assertNotNull(timeLine.getMultiValueChangeEvents());

    final List<OMultiValueChangeEvent> firedEvents = new ArrayList<OMultiValueChangeEvent>();
    firedEvents.add(new OMultiValueChangeEvent(OMultiValueChangeEvent.OChangeType.ADD, "key2", "value2"));

    Assert.assertEquals(timeLine.getMultiValueChangeEvents(), firedEvents);

    Assert.assertEquals(document.getDirtyFields(), new String[] { "embeddedmap" });
  }

  public void testDocumentEmbeddedSetTrackingAfterSave() {
    final ODocument document = new ODocument();

    final Set<String> set = new HashSet<String>();
    set.add("value1");

    document.field("embeddedset", set, OType.EMBEDDEDSET);
    document.field("val", 1);
    document.save();

    Assert.assertFalse(document.isDirty());
    Assert.assertEquals(document.getDirtyFields(), new String[] {});

    final Set<String> trackedSet = document.field("embeddedset");
    trackedSet.add("value2");

    Assert.assertTrue(document.isDirty());

    final OMultiValueChangeTimeLine timeLine = document.getCollectionTimeLine("embeddedset");
    Assert.assertNotNull(timeLine);

    Assert.assertNotNull(timeLine.getMultiValueChangeEvents());

    final List<OMultiValueChangeEvent> firedEvents = new ArrayList<OMultiValueChangeEvent>();
    firedEvents.add(new OMultiValueChangeEvent(OMultiValueChangeEvent.OChangeType.ADD, "value2", "value2"));

    Assert.assertEquals(timeLine.getMultiValueChangeEvents(), firedEvents);

    Assert.assertEquals(document.getDirtyFields(), new String[] { "embeddedset" });
  }

  public void testDocumentLinkSetTrackingAfterSave() {
    final ODocument docOne = new ODocument();
    docOne.save();

    final ODocument docTwo = new ODocument();
    docTwo.save();

    final ODocument document = new ODocument();

    final Set<ORID> set = new HashSet<ORID>();
    set.add(docOne.getIdentity());

    document.field("linkset", set, OType.LINKSET);
    document.field("val", 1);
    document.save();

    Assert.assertFalse(document.isDirty());
    Assert.assertEquals(document.getDirtyFields(), new String[] {});

    final Set<ORID> trackedSet = document.field("linkset");
    trackedSet.add(docTwo.getIdentity());

    Assert.assertTrue(document.isDirty());

    final OMultiValueChangeTimeLine timeLine = document.getCollectionTimeLine("linkset");
    Assert.assertNotNull(timeLine);

    Assert.assertEquals(document.getDirtyFields(), new String[] { "linkset" });
  }

  public void testDocumentLinkListTrackingAfterSave() {
    final ODocument docOne = new ODocument();
    docOne.save();

    final ODocument docTwo = new ODocument();
    docTwo.save();

    final ODocument document = new ODocument();

    final List<ORID> list = new ArrayList<ORID>();
    list.add(docOne.getIdentity());

    document.field("linklist", list, OType.LINKLIST);
    document.field("val", 1);
    document.save();

    Assert.assertFalse(document.isDirty());
    Assert.assertEquals(document.getDirtyFields(), new String[] {});

    final List<ORID> trackedList = document.field("linklist");
    trackedList.add(docTwo.getIdentity());

    Assert.assertTrue(document.isDirty());

    final OMultiValueChangeTimeLine timeLine = document.getCollectionTimeLine("linklist");
    Assert.assertNotNull(timeLine);

    Assert.assertEquals(document.getDirtyFields(), new String[] { "linklist" });
  }

  public void testDocumentLinkMapTrackingAfterSave() {
    final ODocument docOne = new ODocument();
    docOne.save();

    final ODocument docTwo = new ODocument();
    docTwo.save();

    final ODocument document = new ODocument();

    final Map<String, ORID> map = new HashMap<String, ORID>();
    map.put("key1", docOne.getIdentity());

    document.field("linkmap", map, OType.LINKMAP);
    document.field("val", 1);
    document.save();

    Assert.assertFalse(document.isDirty());
    Assert.assertEquals(document.getDirtyFields(), new String[] {});

    final Map<String, ORID> trackedMap = document.field("linkmap");
    trackedMap.put("key2", docTwo.getIdentity());

    final OMultiValueChangeTimeLine timeLine = document.getCollectionTimeLine("linkmap");
    Assert.assertNotNull(timeLine);

    Assert.assertEquals(document.getDirtyFields(), new String[] { "linkmap" });
  }

  public void testDocumentEmbeddedListTrackingAfterSaveCacheDisabled() {
    database.getLocalCache().clear();

    database.getLocalCache().setEnable(false);

    final ODocument document = new ODocument();

    final List<String> list = new ArrayList<String>();
    list.add("value1");

    document.field("embeddedlist", list, OType.EMBEDDEDLIST);
    document.field("val", 1);
    document.save();

    Assert.assertEquals(document.getDirtyFields(), new String[] {});
    Assert.assertFalse(document.isDirty());

    final List<String> trackedList = document.field("embeddedlist");
    trackedList.add("value2");

    Assert.assertTrue(document.isDirty());

    final OMultiValueChangeTimeLine timeLine = document.getCollectionTimeLine("embeddedlist");
    Assert.assertNotNull(timeLine);

    Assert.assertNotNull(timeLine.getMultiValueChangeEvents());

    final List<OMultiValueChangeEvent> firedEvents = new ArrayList<OMultiValueChangeEvent>();
    firedEvents.add(new OMultiValueChangeEvent(OMultiValueChangeEvent.OChangeType.ADD, 1, "value2"));

    Assert.assertEquals(timeLine.getMultiValueChangeEvents(), firedEvents);

    Assert.assertEquals(document.getDirtyFields(), new String[] { "embeddedlist" });

    database.getLocalCache().setEnable(true);
  }

  public void testDocumentEmbeddedMapTrackingAfterSaveCacheDisabled() {
    database.getLocalCache().clear();

    database.getLocalCache().setEnable(false);

    final ODocument document = new ODocument();

    final Map<String, String> map = new HashMap<String, String>();
    map.put("key1", "value1");

    document.field("embeddedmap", map, OType.EMBEDDEDMAP);
    document.field("val", 1);
    document.save();

    Assert.assertEquals(document.getDirtyFields(), new String[] {});
    Assert.assertFalse(document.isDirty());

    final Map<String, String> trackedMap = document.field("embeddedmap");
    trackedMap.put("key2", "value2");

    Assert.assertTrue(document.isDirty());

    final OMultiValueChangeTimeLine timeLine = document.getCollectionTimeLine("embeddedmap");
    Assert.assertNotNull(timeLine);

    Assert.assertNotNull(timeLine.getMultiValueChangeEvents());

    final List<OMultiValueChangeEvent> firedEvents = new ArrayList<OMultiValueChangeEvent>();
    firedEvents.add(new OMultiValueChangeEvent(OMultiValueChangeEvent.OChangeType.ADD, "key2", "value2"));

    Assert.assertEquals(timeLine.getMultiValueChangeEvents(), firedEvents);

    Assert.assertEquals(document.getDirtyFields(), new String[] { "embeddedmap" });

    database.getLocalCache().setEnable(true);
  }

  public void testDocumentEmbeddedSetTrackingAfterSaveCacheDisabled() {
    database.getLocalCache().clear();

    database.getLocalCache().setEnable(false);

    final ODocument document = new ODocument();

    final Set<String> set = new HashSet<String>();
    set.add("value1");

    document.field("embeddedset", set, OType.EMBEDDEDSET);
    document.field("val", 1);
    document.save();

    Assert.assertFalse(document.isDirty());
    Assert.assertEquals(document.getDirtyFields(), new String[] {});

    final Set<String> trackedSet = document.field("embeddedset");
    trackedSet.add("value2");

    Assert.assertTrue(document.isDirty());

    final OMultiValueChangeTimeLine timeLine = document.getCollectionTimeLine("embeddedset");
    Assert.assertNotNull(timeLine);

    Assert.assertNotNull(timeLine.getMultiValueChangeEvents());

    final List<OMultiValueChangeEvent> firedEvents = new ArrayList<OMultiValueChangeEvent>();
    firedEvents.add(new OMultiValueChangeEvent(OMultiValueChangeEvent.OChangeType.ADD, "value2", "value2"));

    Assert.assertEquals(timeLine.getMultiValueChangeEvents(), firedEvents);

    Assert.assertEquals(document.getDirtyFields(), new String[] { "embeddedset" });

    database.getLocalCache().setEnable(true);
  }

  public void testDocumentLinkSetTrackingAfterSaveCacheDisabled() {
    database.getLocalCache().clear();

    database.getLocalCache().setEnable(false);

    final ODocument docOne = new ODocument();
    docOne.save();

    final ODocument docTwo = new ODocument();
    docTwo.save();

    final ODocument document = new ODocument();

    final Set<ORID> set = new HashSet<ORID>();
    set.add(docOne.getIdentity());

    document.field("linkset", set, OType.LINKSET);
    document.field("val", 1);
    document.save();

    Assert.assertFalse(document.isDirty());
    Assert.assertEquals(document.getDirtyFields(), new String[] {});

    final Set<ORID> trackedSet = document.field("linkset");
    trackedSet.add(docTwo.getIdentity());

    Assert.assertTrue(document.isDirty());

    final OMultiValueChangeTimeLine timeLine = document.getCollectionTimeLine("linkset");
    Assert.assertNotNull(timeLine);

    Assert.assertEquals(document.getDirtyFields(), new String[] { "linkset" });

    database.getLocalCache().setEnable(true);
  }

  public void testDocumentLinkListTrackingAfterSaveCacheDisabled() {
    database.getLocalCache().clear();

    database.getLocalCache().setEnable(false);

    final ODocument docOne = new ODocument();
    docOne.save();

    final ODocument docTwo = new ODocument();
    docTwo.save();

    final ODocument document = new ODocument();

    final List<ORID> list = new ArrayList<ORID>();
    list.add(docOne.getIdentity());

    document.field("linklist", list, OType.LINKLIST);
    document.field("val", 1);
    document.save();

    Assert.assertFalse(document.isDirty());
    Assert.assertEquals(document.getDirtyFields(), new String[] {});

    final List<ORID> trackedList = document.field("linklist");
    trackedList.add(docTwo.getIdentity());

    Assert.assertTrue(document.isDirty());

    final OMultiValueChangeTimeLine timeLine = document.getCollectionTimeLine("linklist");
    Assert.assertNotNull(timeLine);

    Assert.assertEquals(document.getDirtyFields(), new String[] { "linklist" });

    database.getLocalCache().setEnable(true);
  }

  public void testDocumentLinkMapTrackingAfterSaveCacheDisabled() {
    database.getLocalCache().clear();

    database.getLocalCache().setEnable(false);
=======

  @Parameters(value = "url")
  public DocumentTrackingTest(final String iURL) {
    database = new ODatabaseDocumentTx(iURL);
  }

  @BeforeClass
  public void beforeClass() {
    if (database.isClosed()) {
      database.open("admin", "admin");
    }

    if (!database.getMetadata().getSchema().existsClass("DocumentTrackingTestClass")) {
      final OClass trackedClass = database.getMetadata().getSchema().createClass("DocumentTrackingTestClass");
      trackedClass.createProperty("embeddedlist", OType.EMBEDDEDLIST);
      trackedClass.createProperty("embeddedmap", OType.EMBEDDEDMAP);
      trackedClass.createProperty("embeddedset", OType.EMBEDDEDSET);
      trackedClass.createProperty("linkset", OType.LINKSET);
      trackedClass.createProperty("linklist", OType.LINKLIST);
      trackedClass.createProperty("linkmap", OType.LINKMAP);

      database.getMetadata().getSchema().save();
    }

    database.close();
  }

  @BeforeMethod
  public void beforeMethod() {
    database.open("admin", "admin");
  }

  @AfterMethod
  public void afterMethod() {
    database.close();
  }

  public void testDocumentEmbeddedListTrackingAfterSave() {
    final ODocument document = new ODocument();

    final List<String> list = new ArrayList<String>();
    list.add("value1");

    document.field("embeddedlist", list, OType.EMBEDDEDLIST);
    document.field("val", 1);
    document.save();

    Assert.assertEquals(document.getDirtyFields(), new String[] {});
    Assert.assertFalse(document.isDirty());

    final List<String> trackedList = document.field("embeddedlist");
    trackedList.add("value2");

    Assert.assertTrue(document.isDirty());

    final OMultiValueChangeTimeLine timeLine = document.getCollectionTimeLine("embeddedlist");
    Assert.assertNotNull(timeLine);

    Assert.assertNotNull(timeLine.getMultiValueChangeEvents());

    final List<OMultiValueChangeEvent> firedEvents = new ArrayList<OMultiValueChangeEvent>();
    firedEvents.add(new OMultiValueChangeEvent(OMultiValueChangeEvent.OChangeType.ADD, 1, "value2"));

    Assert.assertEquals(timeLine.getMultiValueChangeEvents(), firedEvents);

    Assert.assertEquals(document.getDirtyFields(), new String[] { "embeddedlist" });
  }

  public void testDocumentEmbeddedMapTrackingAfterSave() {
    final ODocument document = new ODocument();

    final Map<String, String> map = new HashMap<String, String>();
    map.put("key1", "value1");

    document.field("embeddedmap", map, OType.EMBEDDEDMAP);
    document.field("val", 1);
    document.save();

    Assert.assertEquals(document.getDirtyFields(), new String[] {});
    Assert.assertFalse(document.isDirty());

    final Map<String, String> trackedMap = document.field("embeddedmap");
    trackedMap.put("key2", "value2");

    Assert.assertTrue(document.isDirty());

    final OMultiValueChangeTimeLine timeLine = document.getCollectionTimeLine("embeddedmap");
    Assert.assertNotNull(timeLine);

    Assert.assertNotNull(timeLine.getMultiValueChangeEvents());

    final List<OMultiValueChangeEvent> firedEvents = new ArrayList<OMultiValueChangeEvent>();
    firedEvents.add(new OMultiValueChangeEvent(OMultiValueChangeEvent.OChangeType.ADD, "key2", "value2"));

    Assert.assertEquals(timeLine.getMultiValueChangeEvents(), firedEvents);

    Assert.assertEquals(document.getDirtyFields(), new String[] { "embeddedmap" });
  }

  public void testDocumentEmbeddedSetTrackingAfterSave() {
    final ODocument document = new ODocument();

    final Set<String> set = new HashSet<String>();
    set.add("value1");

    document.field("embeddedset", set, OType.EMBEDDEDSET);
    document.field("val", 1);
    document.save();

    Assert.assertFalse(document.isDirty());
    Assert.assertEquals(document.getDirtyFields(), new String[] {});

    final Set<String> trackedSet = document.field("embeddedset");
    trackedSet.add("value2");

    Assert.assertTrue(document.isDirty());

    final OMultiValueChangeTimeLine timeLine = document.getCollectionTimeLine("embeddedset");
    Assert.assertNotNull(timeLine);

    Assert.assertNotNull(timeLine.getMultiValueChangeEvents());

    final List<OMultiValueChangeEvent> firedEvents = new ArrayList<OMultiValueChangeEvent>();
    firedEvents.add(new OMultiValueChangeEvent(OMultiValueChangeEvent.OChangeType.ADD, "value2", "value2"));

    Assert.assertEquals(timeLine.getMultiValueChangeEvents(), firedEvents);

    Assert.assertEquals(document.getDirtyFields(), new String[] { "embeddedset" });
  }

  public void testDocumentLinkSetTrackingAfterSave() {
    final ODocument docOne = new ODocument();
    docOne.save();

    final ODocument docTwo = new ODocument();
    docTwo.save();

    final ODocument document = new ODocument();

    final Set<ORID> set = new HashSet<ORID>();
    set.add(docOne.getIdentity());

    document.field("linkset", set, OType.LINKSET);
    document.field("val", 1);
    document.save();

    Assert.assertFalse(document.isDirty());
    Assert.assertEquals(document.getDirtyFields(), new String[] {});

    final Set<ORID> trackedSet = document.field("linkset");
    trackedSet.add(docTwo.getIdentity());

    Assert.assertTrue(document.isDirty());

    final OMultiValueChangeTimeLine timeLine = document.getCollectionTimeLine("linkset");
    Assert.assertNotNull(timeLine);

    Assert.assertEquals(document.getDirtyFields(), new String[] { "linkset" });
  }

  public void testDocumentLinkListTrackingAfterSave() {
    final ODocument docOne = new ODocument();
    docOne.save();

    final ODocument docTwo = new ODocument();
    docTwo.save();

    final ODocument document = new ODocument();

    final List<ORID> list = new ArrayList<ORID>();
    list.add(docOne.getIdentity());

    document.field("linklist", list, OType.LINKLIST);
    document.field("val", 1);
    document.save();

    Assert.assertFalse(document.isDirty());
    Assert.assertEquals(document.getDirtyFields(), new String[] {});

    final List<ORID> trackedList = document.field("linklist");
    trackedList.add(docTwo.getIdentity());

    Assert.assertTrue(document.isDirty());

    final OMultiValueChangeTimeLine timeLine = document.getCollectionTimeLine("linklist");
    Assert.assertNotNull(timeLine);

    Assert.assertEquals(document.getDirtyFields(), new String[] { "linklist" });
  }

  public void testDocumentLinkMapTrackingAfterSave() {
    final ODocument docOne = new ODocument();
    docOne.save();

    final ODocument docTwo = new ODocument();
    docTwo.save();

    final ODocument document = new ODocument();

    final Map<String, ORID> map = new HashMap<String, ORID>();
    map.put("key1", docOne.getIdentity());

    document.field("linkmap", map, OType.LINKMAP);
    document.field("val", 1);
    document.save();

    Assert.assertFalse(document.isDirty());
    Assert.assertEquals(document.getDirtyFields(), new String[] {});

    final Map<String, ORID> trackedMap = document.field("linkmap");
    trackedMap.put("key2", docTwo.getIdentity());

    final OMultiValueChangeTimeLine timeLine = document.getCollectionTimeLine("linkmap");
    Assert.assertNotNull(timeLine);

    Assert.assertEquals(document.getDirtyFields(), new String[] { "linkmap" });
  }

  public void testDocumentEmbeddedListTrackingAfterSaveCacheDisabled() {
    database.getLevel1Cache().clear();
    database.getLevel2Cache().clear();

    database.getLevel1Cache().setEnable(false);
    database.getLevel2Cache().setEnable(false);

    final ODocument document = new ODocument();

    final List<String> list = new ArrayList<String>();
    list.add("value1");

    document.field("embeddedlist", list, OType.EMBEDDEDLIST);
    document.field("val", 1);
    document.save();

    Assert.assertEquals(document.getDirtyFields(), new String[] {});
    Assert.assertFalse(document.isDirty());

    final List<String> trackedList = document.field("embeddedlist");
    trackedList.add("value2");

    Assert.assertTrue(document.isDirty());

    final OMultiValueChangeTimeLine timeLine = document.getCollectionTimeLine("embeddedlist");
    Assert.assertNotNull(timeLine);

    Assert.assertNotNull(timeLine.getMultiValueChangeEvents());

    final List<OMultiValueChangeEvent> firedEvents = new ArrayList<OMultiValueChangeEvent>();
    firedEvents.add(new OMultiValueChangeEvent(OMultiValueChangeEvent.OChangeType.ADD, 1, "value2"));

    Assert.assertEquals(timeLine.getMultiValueChangeEvents(), firedEvents);

    Assert.assertEquals(document.getDirtyFields(), new String[] { "embeddedlist" });

    database.getLevel1Cache().setEnable(true);
    database.getLevel2Cache().setEnable(true);

  }

  public void testDocumentEmbeddedMapTrackingAfterSaveCacheDisabled() {
    database.getLevel1Cache().clear();
    database.getLevel2Cache().clear();

    database.getLevel1Cache().setEnable(false);
    database.getLevel2Cache().setEnable(false);

    final ODocument document = new ODocument();

    final Map<String, String> map = new HashMap<String, String>();
    map.put("key1", "value1");

    document.field("embeddedmap", map, OType.EMBEDDEDMAP);
    document.field("val", 1);
    document.save();

    Assert.assertEquals(document.getDirtyFields(), new String[] {});
    Assert.assertFalse(document.isDirty());

    final Map<String, String> trackedMap = document.field("embeddedmap");
    trackedMap.put("key2", "value2");

    Assert.assertTrue(document.isDirty());

    final OMultiValueChangeTimeLine timeLine = document.getCollectionTimeLine("embeddedmap");
    Assert.assertNotNull(timeLine);

    Assert.assertNotNull(timeLine.getMultiValueChangeEvents());

    final List<OMultiValueChangeEvent> firedEvents = new ArrayList<OMultiValueChangeEvent>();
    firedEvents.add(new OMultiValueChangeEvent(OMultiValueChangeEvent.OChangeType.ADD, "key2", "value2"));

    Assert.assertEquals(timeLine.getMultiValueChangeEvents(), firedEvents);

    Assert.assertEquals(document.getDirtyFields(), new String[] { "embeddedmap" });

    database.getLevel1Cache().setEnable(true);
    database.getLevel2Cache().setEnable(true);

  }

  public void testDocumentEmbeddedSetTrackingAfterSaveCacheDisabled() {
    database.getLevel1Cache().clear();
    database.getLevel2Cache().clear();

    database.getLevel1Cache().setEnable(false);
    database.getLevel2Cache().setEnable(false);

    final ODocument document = new ODocument();

    final Set<String> set = new HashSet<String>();
    set.add("value1");

    document.field("embeddedset", set, OType.EMBEDDEDSET);
    document.field("val", 1);
    document.save();

    Assert.assertFalse(document.isDirty());
    Assert.assertEquals(document.getDirtyFields(), new String[] {});

    final Set<String> trackedSet = document.field("embeddedset");
    trackedSet.add("value2");

    Assert.assertTrue(document.isDirty());

    final OMultiValueChangeTimeLine timeLine = document.getCollectionTimeLine("embeddedset");
    Assert.assertNotNull(timeLine);

    Assert.assertNotNull(timeLine.getMultiValueChangeEvents());

    final List<OMultiValueChangeEvent> firedEvents = new ArrayList<OMultiValueChangeEvent>();
    firedEvents.add(new OMultiValueChangeEvent(OMultiValueChangeEvent.OChangeType.ADD, "value2", "value2"));

    Assert.assertEquals(timeLine.getMultiValueChangeEvents(), firedEvents);

    Assert.assertEquals(document.getDirtyFields(), new String[] { "embeddedset" });

    database.getLevel1Cache().setEnable(true);
    database.getLevel2Cache().setEnable(true);

  }

  public void testDocumentLinkSetTrackingAfterSaveCacheDisabled() {
    database.getLevel1Cache().clear();
    database.getLevel2Cache().clear();

    database.getLevel1Cache().setEnable(false);
    database.getLevel2Cache().setEnable(false);

    final ODocument docOne = new ODocument();
    docOne.save();

    final ODocument docTwo = new ODocument();
    docTwo.save();

    final ODocument document = new ODocument();

    final Set<ORID> set = new HashSet<ORID>();
    set.add(docOne.getIdentity());

    document.field("linkset", set, OType.LINKSET);
    document.field("val", 1);
    document.save();

    Assert.assertFalse(document.isDirty());
    Assert.assertEquals(document.getDirtyFields(), new String[] {});

    final Set<ORID> trackedSet = document.field("linkset");
    trackedSet.add(docTwo.getIdentity());

    Assert.assertTrue(document.isDirty());

    final OMultiValueChangeTimeLine timeLine = document.getCollectionTimeLine("linkset");
    Assert.assertNotNull(timeLine);

    Assert.assertEquals(document.getDirtyFields(), new String[] { "linkset" });

    database.getLevel1Cache().setEnable(true);
    database.getLevel2Cache().setEnable(true);
  }

  public void testDocumentLinkListTrackingAfterSaveCacheDisabled() {
    database.getLevel1Cache().clear();
    database.getLevel2Cache().clear();

    database.getLevel1Cache().setEnable(false);
    database.getLevel2Cache().setEnable(false);

    final ODocument docOne = new ODocument();
    docOne.save();

    final ODocument docTwo = new ODocument();
    docTwo.save();

    final ODocument document = new ODocument();

    final List<ORID> list = new ArrayList<ORID>();
    list.add(docOne.getIdentity());

    document.field("linklist", list, OType.LINKLIST);
    document.field("val", 1);
    document.save();

    Assert.assertFalse(document.isDirty());
    Assert.assertEquals(document.getDirtyFields(), new String[] {});

    final List<ORID> trackedList = document.field("linklist");
    trackedList.add(docTwo.getIdentity());

    Assert.assertTrue(document.isDirty());

    final OMultiValueChangeTimeLine timeLine = document.getCollectionTimeLine("linklist");
    Assert.assertNotNull(timeLine);

    Assert.assertEquals(document.getDirtyFields(), new String[] { "linklist" });

    database.getLevel1Cache().setEnable(true);
    database.getLevel2Cache().setEnable(true);

  }

  public void testDocumentLinkMapTrackingAfterSaveCacheDisabled() {
    database.getLevel1Cache().clear();
    database.getLevel2Cache().clear();

    database.getLevel1Cache().setEnable(false);
    database.getLevel2Cache().setEnable(false);
>>>>>>> 0bd02c5e

    final ODocument docOne = new ODocument();
    docOne.save();

    final ODocument docTwo = new ODocument();
    docTwo.save();

    final ODocument document = new ODocument();

    final Map<String, ORID> map = new HashMap<String, ORID>();
    map.put("key1", docOne.getIdentity());

    document.field("linkmap", map, OType.LINKMAP);
    document.field("val", 1);
    document.save();

    Assert.assertFalse(document.isDirty());
    Assert.assertEquals(document.getDirtyFields(), new String[] {});

    final Map<String, ORID> trackedMap = document.field("linkmap");
    trackedMap.put("key2", docTwo.getIdentity());

    final OMultiValueChangeTimeLine timeLine = document.getCollectionTimeLine("linkmap");
    Assert.assertNotNull(timeLine);

    Assert.assertEquals(document.getDirtyFields(), new String[] { "linkmap" });

<<<<<<< HEAD
    database.getLocalCache().setEnable(true);
=======
    database.getLevel1Cache().setEnable(true);
    database.getLevel2Cache().setEnable(true);
>>>>>>> 0bd02c5e
  }

  public void testDocumentEmbeddedListTrackingAfterSaveWitClass() {
    final ODocument document = new ODocument("DocumentTrackingTestClass");

    final List<String> list = new ArrayList<String>();
    list.add("value1");

    document.field("embeddedlist", list);
    document.field("val", 1);
    document.save();

    Assert.assertEquals(document.getDirtyFields(), new String[] {});
    Assert.assertFalse(document.isDirty());

    final List<String> trackedList = document.field("embeddedlist");
    trackedList.add("value2");

    Assert.assertTrue(document.isDirty());

    final OMultiValueChangeTimeLine timeLine = document.getCollectionTimeLine("embeddedlist");
    Assert.assertNotNull(timeLine);

    Assert.assertNotNull(timeLine.getMultiValueChangeEvents());

    final List<OMultiValueChangeEvent> firedEvents = new ArrayList<OMultiValueChangeEvent>();
    firedEvents.add(new OMultiValueChangeEvent(OMultiValueChangeEvent.OChangeType.ADD, 1, "value2"));

    Assert.assertEquals(timeLine.getMultiValueChangeEvents(), firedEvents);

    Assert.assertEquals(document.getDirtyFields(), new String[] { "embeddedlist" });
  }

  public void testDocumentEmbeddedMapTrackingAfterSaveWithClass() {
    final ODocument document = new ODocument("DocumentTrackingTestClass");

    final Map<String, String> map = new HashMap<String, String>();
    map.put("key1", "value1");

    document.field("embeddedmap", map);
    document.field("val", 1);
    document.save();

    Assert.assertEquals(document.getDirtyFields(), new String[] {});
    Assert.assertFalse(document.isDirty());

    final Map<String, String> trackedMap = document.field("embeddedmap");
    trackedMap.put("key2", "value2");

    Assert.assertTrue(document.isDirty());

    final OMultiValueChangeTimeLine timeLine = document.getCollectionTimeLine("embeddedmap");
    Assert.assertNotNull(timeLine);

    Assert.assertNotNull(timeLine.getMultiValueChangeEvents());

    final List<OMultiValueChangeEvent> firedEvents = new ArrayList<OMultiValueChangeEvent>();
    firedEvents.add(new OMultiValueChangeEvent(OMultiValueChangeEvent.OChangeType.ADD, "key2", "value2"));

    Assert.assertEquals(timeLine.getMultiValueChangeEvents(), firedEvents);

    Assert.assertEquals(document.getDirtyFields(), new String[] { "embeddedmap" });
  }

  public void testDocumentEmbeddedSetTrackingAfterSaveWithClass() {
    final ODocument document = new ODocument("DocumentTrackingTestClass");

    final Set<String> set = new HashSet<String>();
    set.add("value1");

    document.field("embeddedset", set);
    document.field("val", 1);
    document.save();

    Assert.assertFalse(document.isDirty());
    Assert.assertEquals(document.getDirtyFields(), new String[] {});

    final Set<String> trackedSet = document.field("embeddedset");
    trackedSet.add("value2");

    Assert.assertTrue(document.isDirty());

    final OMultiValueChangeTimeLine timeLine = document.getCollectionTimeLine("embeddedset");
    Assert.assertNotNull(timeLine);

    Assert.assertNotNull(timeLine.getMultiValueChangeEvents());

    final List<OMultiValueChangeEvent> firedEvents = new ArrayList<OMultiValueChangeEvent>();
    firedEvents.add(new OMultiValueChangeEvent(OMultiValueChangeEvent.OChangeType.ADD, "value2", "value2"));

    Assert.assertEquals(timeLine.getMultiValueChangeEvents(), firedEvents);

    Assert.assertEquals(document.getDirtyFields(), new String[] { "embeddedset" });
  }

  public void testDocumentLinkSetTrackingAfterSaveWithClass() {
    final ODocument docOne = new ODocument();
    docOne.save();

    final ODocument docTwo = new ODocument();
    docTwo.save();

    final ODocument document = new ODocument("DocumentTrackingTestClass");

    final Set<ORID> set = new HashSet<ORID>();
    set.add(docOne.getIdentity());

    document.field("linkset", set);
    document.field("val", 1);
    document.save();

    Assert.assertFalse(document.isDirty());
    Assert.assertEquals(document.getDirtyFields(), new String[] {});

    final Set<ORID> trackedSet = document.field("linkset");
    trackedSet.add(docTwo.getIdentity());

    final OMultiValueChangeTimeLine timeLine = document.getCollectionTimeLine("linkset");
    Assert.assertNotNull(timeLine);

    Assert.assertEquals(document.getDirtyFields(), new String[] { "linkset" });
  }

  public void testDocumentLinkListTrackingAfterSaveWithClass() {
    final ODocument docOne = new ODocument();
    docOne.save();

    final ODocument docTwo = new ODocument();
    docTwo.save();

    final ODocument document = new ODocument("DocumentTrackingTestClass");

    final List<ORID> list = new ArrayList<ORID>();
    list.add(docOne.getIdentity());

    document.field("linklist", list);
    document.field("val", 1);
    document.save();

    Assert.assertFalse(document.isDirty());
    Assert.assertEquals(document.getDirtyFields(), new String[] {});

    final List<ORID> trackedList = document.field("linklist");
    trackedList.add(docTwo.getIdentity());

    Assert.assertTrue(document.isDirty());

    final OMultiValueChangeTimeLine timeLine = document.getCollectionTimeLine("linklist");
    Assert.assertNotNull(timeLine);

    Assert.assertEquals(document.getDirtyFields(), new String[] { "linklist" });
  }

  public void testDocumentLinkMapTrackingAfterSaveWithClass() {
    final ODocument docOne = new ODocument();
    docOne.save();

    final ODocument docTwo = new ODocument();
    docTwo.save();

    final ODocument document = new ODocument("DocumentTrackingTestClass");

    final Map<String, ORID> map = new HashMap<String, ORID>();
    map.put("key1", docOne.getIdentity());

    document.field("linkmap", map);
    document.field("val", 1);
    document.save();

    Assert.assertFalse(document.isDirty());
    Assert.assertEquals(document.getDirtyFields(), new String[] {});

    final Map<String, ORID> trackedMap = document.field("linkmap");
    trackedMap.put("key2", docTwo.getIdentity());

    final OMultiValueChangeTimeLine timeLine = document.getCollectionTimeLine("linkmap");
    Assert.assertNotNull(timeLine);

    Assert.assertEquals(document.getDirtyFields(), new String[] { "linkmap" });
  }

  public void testDocumentEmbeddedListTrackingAfterConversion() {
    final ODocument document = new ODocument();

    final Set<String> set = new HashSet<String>();
    set.add("value1");

    document.field("embeddedlist", set);
    document.field("val", 1);
    document.save();

    Assert.assertEquals(document.getDirtyFields(), new String[] {});
    Assert.assertFalse(document.isDirty());

    final List<String> trackedList = document.field("embeddedlist", OType.EMBEDDEDLIST);
    trackedList.add("value2");

    Assert.assertTrue(document.isDirty());

    final OMultiValueChangeTimeLine timeLine = document.getCollectionTimeLine("embeddedlist");
    Assert.assertNotNull(timeLine);

    Assert.assertNotNull(timeLine.getMultiValueChangeEvents());

    final List<OMultiValueChangeEvent> firedEvents = new ArrayList<OMultiValueChangeEvent>();
    firedEvents.add(new OMultiValueChangeEvent(OMultiValueChangeEvent.OChangeType.ADD, 1, "value2"));

    Assert.assertEquals(timeLine.getMultiValueChangeEvents(), firedEvents);

    Assert.assertEquals(document.getDirtyFields(), new String[] { "embeddedlist" });
  }

  public void testDocumentEmbeddedSetTrackingAfterConversion() {
    final ODocument document = new ODocument();

    final List<String> list = new ArrayList<String>();
    list.add("value1");

    document.field("embeddedset", list);
    document.field("val", 1);
    document.save();

    Assert.assertFalse(document.isDirty());
    Assert.assertEquals(document.getDirtyFields(), new String[] {});

    final Set<String> trackedSet = document.field("embeddedset", OType.EMBEDDEDSET);
    trackedSet.add("value2");

    Assert.assertTrue(document.isDirty());

    final OMultiValueChangeTimeLine timeLine = document.getCollectionTimeLine("embeddedset");
    Assert.assertNotNull(timeLine);

    Assert.assertNotNull(timeLine.getMultiValueChangeEvents());

    final List<OMultiValueChangeEvent> firedEvents = new ArrayList<OMultiValueChangeEvent>();
    firedEvents.add(new OMultiValueChangeEvent(OMultiValueChangeEvent.OChangeType.ADD, "value2", "value2"));

    Assert.assertEquals(timeLine.getMultiValueChangeEvents(), firedEvents);

    Assert.assertEquals(document.getDirtyFields(), new String[] { "embeddedset" });
  }

  public void testDocumentEmbeddedListTrackingAfterReplace() {
    final ODocument document = new ODocument("DocumentTrackingTestClass");

    final List<String> list = new ArrayList<String>();
    list.add("value1");

    document.field("embeddedlist", list);
    document.field("val", 1);
    document.save();

    Assert.assertEquals(document.getDirtyFields(), new String[] {});
    Assert.assertFalse(document.isDirty());

    final List<String> trackedList = document.field("embeddedlist");
    trackedList.add("value2");

    final List<String> newTrackedList = new OTrackedList<String>(document);
    document.field("embeddedlist", newTrackedList);
    newTrackedList.add("value3");

    Assert.assertTrue(document.isDirty());

    final OMultiValueChangeTimeLine timeLine = document.getCollectionTimeLine("embeddedlist");
    Assert.assertNull(timeLine);

    Assert.assertEquals(document.getDirtyFields(), new String[] { "embeddedlist" });
  }

  public void testDocumentEmbeddedMapTrackingAfterReplace() {
    final ODocument document = new ODocument("DocumentTrackingTestClass");

    final Map<String, String> map = new HashMap<String, String>();
    map.put("key1", "value1");

    document.field("embeddedmap", map);
    document.field("val", 1);
    document.save();

    Assert.assertEquals(document.getDirtyFields(), new String[] {});
    Assert.assertFalse(document.isDirty());

    final Map<String, String> trackedMap = document.field("embeddedmap");
    trackedMap.put("key2", "value2");

    final Map<Object, String> newTrackedMap = new OTrackedMap<String>(document);
    document.field("embeddedmap", newTrackedMap);
    newTrackedMap.put("key3", "value3");

    Assert.assertTrue(document.isDirty());

    final OMultiValueChangeTimeLine timeLine = document.getCollectionTimeLine("embeddedmap");
    Assert.assertNull(timeLine);

    Assert.assertEquals(document.getDirtyFields(), new String[] { "embeddedmap" });
  }

  public void testDocumentEmbeddedSetTrackingAfterReplace() {
    final ODocument document = new ODocument("DocumentTrackingTestClass");

    final Set<String> set = new HashSet<String>();
    set.add("value1");

    document.field("embeddedset", set);
    document.field("val", 1);
    document.save();

    Assert.assertFalse(document.isDirty());
    Assert.assertEquals(document.getDirtyFields(), new String[] {});

    final Set<String> trackedSet = document.field("embeddedset");
    trackedSet.add("value2");

    final Set<String> newTrackedSet = new OTrackedSet<String>(document);
    document.field("embeddedset", newTrackedSet);
    newTrackedSet.add("value3");

    Assert.assertTrue(document.isDirty());

    final OMultiValueChangeTimeLine timeLine = document.getCollectionTimeLine("embeddedset");
    Assert.assertNull(timeLine);

    Assert.assertEquals(document.getDirtyFields(), new String[] { "embeddedset" });
  }

  public void testRemoveField() {
    final ODocument document = new ODocument("DocumentTrackingTestClass");

    final List<String> list = new ArrayList<String>();
    list.add("value1");

    document.field("embeddedlist", list);
    document.field("val", 1);
    document.save();

    Assert.assertEquals(document.getDirtyFields(), new String[] {});
    Assert.assertFalse(document.isDirty());

    final List<String> trackedList = document.field("embeddedlist");
    trackedList.add("value2");

    document.removeField("embeddedlist");

    Assert.assertEquals(document.getDirtyFields(), new String[] { "embeddedlist" });
    Assert.assertTrue(document.isDirty());
    Assert.assertNull(document.getCollectionTimeLine("embeddedlist"));
  }

  public void testTrackingChangesSwitchedOff() {
    final ODocument document = new ODocument("DocumentTrackingTestClass");

    final List<String> list = new ArrayList<String>();
    list.add("value1");

    document.field("embeddedlist", list);
    document.field("val", 1);
    document.save();

    Assert.assertEquals(document.getDirtyFields(), new String[] {});
    Assert.assertFalse(document.isDirty());

    final List<String> trackedList = document.field("embeddedlist");
    trackedList.add("value2");

    document.setTrackingChanges(false);

    Assert.assertEquals(document.getDirtyFields(), new String[] {});
    Assert.assertTrue(document.isDirty());
    Assert.assertNull(document.getCollectionTimeLine("embeddedlist"));
  }

  public void testTrackingChangesSwitchedOn() {
    final ODocument document = new ODocument("DocumentTrackingTestClass");

    final List<String> list = new ArrayList<String>();
    list.add("value1");

    document.field("embeddedlist", list);
    document.field("val", 1);
    document.save();

    Assert.assertEquals(document.getDirtyFields(), new String[] {});
    Assert.assertFalse(document.isDirty());

    final List<String> trackedList = document.field("embeddedlist");
    trackedList.add("value2");

    document.setTrackingChanges(false);
    document.setTrackingChanges(true);

    trackedList.add("value3");

    Assert.assertEquals(document.getDirtyFields(), new String[] { "embeddedlist" });
    Assert.assertTrue(document.isDirty());
    Assert.assertNotNull(document.getCollectionTimeLine("embeddedlist"));

    final List<OMultiValueChangeEvent> firedEvents = new ArrayList<OMultiValueChangeEvent>();
    firedEvents.add(new OMultiValueChangeEvent(OMultiValueChangeEvent.OChangeType.ADD, 2, "value3"));

    OMultiValueChangeTimeLine timeLine = document.getCollectionTimeLine("embeddedlist");

    Assert.assertEquals(timeLine.getMultiValueChangeEvents(), firedEvents);

  }

  public void testReset() {
    final ODocument document = new ODocument("DocumentTrackingTestClass");

    final List<String> list = new ArrayList<String>();
    list.add("value1");

    document.field("embeddedlist", list);
    document.field("val", 1);
    document.save();

    Assert.assertEquals(document.getDirtyFields(), new String[] {});
    Assert.assertFalse(document.isDirty());

    final List<String> trackedList = document.field("embeddedlist");
    trackedList.add("value2");

    document.reset();

    Assert.assertEquals(document.getDirtyFields(), new String[] {});
    Assert.assertTrue(document.isDirty());
    Assert.assertNull(document.getCollectionTimeLine("embeddedlist"));
  }

  public void testClear() {
    final ODocument document = new ODocument("DocumentTrackingTestClass");

    final List<String> list = new ArrayList<String>();
    list.add("value1");

    document.field("embeddedlist", list);
    document.field("val", 1);
    document.save();

    Assert.assertEquals(document.getDirtyFields(), new String[] {});
    Assert.assertFalse(document.isDirty());

    final List<String> trackedList = document.field("embeddedlist");
    trackedList.add("value2");

    document.clear();

    Assert.assertEquals(document.getDirtyFields(), new String[] {});
    Assert.assertTrue(document.isDirty());
    Assert.assertNull(document.getCollectionTimeLine("embeddedlist"));
  }

  public void testUnload() {
    final ODocument document = new ODocument("DocumentTrackingTestClass");

    final List<String> list = new ArrayList<String>();
    list.add("value1");

    document.field("embeddedlist", list);
    document.field("val", 1);
    document.save();

    Assert.assertEquals(document.getDirtyFields(), new String[] {});
    Assert.assertFalse(document.isDirty());

    final List<String> trackedList = document.field("embeddedlist");
    trackedList.add("value2");

    document.unload();

    Assert.assertEquals(document.getDirtyFields(), new String[] {});
    Assert.assertFalse(document.isDirty());
    Assert.assertNull(document.getCollectionTimeLine("embeddedlist"));
  }

  public void testUnsetDirty() {
    final ODocument document = new ODocument("DocumentTrackingTestClass");

    final List<String> list = new ArrayList<String>();
    list.add("value1");

    document.field("embeddedlist", list);
    document.field("val", 1);
    document.save();

    Assert.assertEquals(document.getDirtyFields(), new String[] {});
    Assert.assertFalse(document.isDirty());

    final List<String> trackedList = document.field("embeddedlist");
    trackedList.add("value2");

    document.unsetDirty();

<<<<<<< HEAD
    Assert.assertFalse(document.isDirty());
=======
    // Assert.assertEquals(document.getDirtyFields(), new String[]{});
    Assert.assertFalse(document.isDirty());
    // Assert.assertNull(document.getCollectionTimeLine("embeddedlist"));
>>>>>>> 0bd02c5e
  }

  public void testReload() {
    final ODocument document = new ODocument("DocumentTrackingTestClass");

    final List<String> list = new ArrayList<String>();
    list.add("value1");

    document.field("embeddedlist", list);
    document.field("val", 1);
    document.save();

    Assert.assertEquals(document.getDirtyFields(), new String[] {});
    Assert.assertFalse(document.isDirty());

    final List<String> trackedList = document.field("embeddedlist");
    trackedList.add("value2");

    document.reload();

    Assert.assertEquals(document.getDirtyFields(), new String[] {});
    Assert.assertFalse(document.isDirty());
    Assert.assertNull(document.getCollectionTimeLine("embeddedlist"));
  }

  public void testRemoveFieldUsingIterator() {
    final ODocument document = new ODocument("DocumentTrackingTestClass");

    final List<String> list = new ArrayList<String>();
    list.add("value1");

    document.field("embeddedlist", list);
    document.save();

    Assert.assertEquals(document.getDirtyFields(), new String[] {});
    Assert.assertFalse(document.isDirty());

    final List<String> trackedList = document.field("embeddedlist");
    trackedList.add("value2");

    final Iterator fieldIterator = document.iterator();
    fieldIterator.next();
    fieldIterator.remove();

    Assert.assertEquals(document.getDirtyFields(), new String[] { "embeddedlist" });
    Assert.assertTrue(document.isDirty());
    Assert.assertNull(document.getCollectionTimeLine("embeddedlist"));
  }

}
<|MERGE_RESOLUTION|>--- conflicted
+++ resolved
@@ -1,1448 +1,1009 @@
-package com.orientechnologies.orient.test.database.auto;
-
-import java.util.ArrayList;
-import java.util.HashMap;
-import java.util.HashSet;
-import java.util.Iterator;
-import java.util.List;
-import java.util.Map;
-import java.util.Set;
-
-import org.testng.Assert;
-import org.testng.annotations.AfterMethod;
-import org.testng.annotations.BeforeClass;
-import org.testng.annotations.BeforeMethod;
-import org.testng.annotations.Parameters;
-import org.testng.annotations.Test;
-import com.orientechnologies.orient.core.db.document.ODatabaseDocumentTx;
-import com.orientechnologies.orient.core.db.record.OMultiValueChangeTimeLine;
-import com.orientechnologies.orient.core.db.record.OMultiValueChangeEvent;
-import com.orientechnologies.orient.core.db.record.OTrackedList;
-import com.orientechnologies.orient.core.db.record.OTrackedMap;
-import com.orientechnologies.orient.core.db.record.OTrackedSet;
-import com.orientechnologies.orient.core.id.ORID;
-import com.orientechnologies.orient.core.metadata.schema.OClass;
-import com.orientechnologies.orient.core.metadata.schema.OType;
-import com.orientechnologies.orient.core.record.impl.ODocument;
-
-@Test
-public class DocumentTrackingTest {
-  private final ODatabaseDocumentTx database;
-<<<<<<< HEAD
-
-  @Parameters(value = "url")
-  public DocumentTrackingTest(final String iURL) {
-    database = new ODatabaseDocumentTx(iURL);
-  }
-
-  @BeforeClass
-  public void beforeClass() {
-    if (database.isClosed()) {
-      database.open("admin", "admin");
-    }
-
-    if (!database.getMetadata().getSchema().existsClass("DocumentTrackingTestClass")) {
-      final OClass trackedClass = database.getMetadata().getSchema().createClass("DocumentTrackingTestClass");
-      trackedClass.createProperty("embeddedlist", OType.EMBEDDEDLIST);
-      trackedClass.createProperty("embeddedmap", OType.EMBEDDEDMAP);
-      trackedClass.createProperty("embeddedset", OType.EMBEDDEDSET);
-      trackedClass.createProperty("linkset", OType.LINKSET);
-      trackedClass.createProperty("linklist", OType.LINKLIST);
-      trackedClass.createProperty("linkmap", OType.LINKMAP);
-
-      database.getMetadata().getSchema().save();
-    }
-
-    database.close();
-  }
-
-  @BeforeMethod
-  public void beforeMethod() {
-    database.open("admin", "admin");
-  }
-
-  @AfterMethod
-  public void afterMethod() {
-    database.close();
-  }
-
-  public void testDocumentEmbeddedListTrackingAfterSave() {
-    final ODocument document = new ODocument();
-
-    final List<String> list = new ArrayList<String>();
-    list.add("value1");
-
-    document.field("embeddedlist", list, OType.EMBEDDEDLIST);
-    document.field("val", 1);
-    document.save();
-
-    Assert.assertEquals(document.getDirtyFields(), new String[] {});
-    Assert.assertFalse(document.isDirty());
-
-    final List<String> trackedList = document.field("embeddedlist");
-    trackedList.add("value2");
-
-    Assert.assertTrue(document.isDirty());
-
-    final OMultiValueChangeTimeLine timeLine = document.getCollectionTimeLine("embeddedlist");
-    Assert.assertNotNull(timeLine);
-
-    Assert.assertNotNull(timeLine.getMultiValueChangeEvents());
-
-    final List<OMultiValueChangeEvent> firedEvents = new ArrayList<OMultiValueChangeEvent>();
-    firedEvents.add(new OMultiValueChangeEvent(OMultiValueChangeEvent.OChangeType.ADD, 1, "value2"));
-
-    Assert.assertEquals(timeLine.getMultiValueChangeEvents(), firedEvents);
-
-    Assert.assertEquals(document.getDirtyFields(), new String[] { "embeddedlist" });
-  }
-
-  public void testDocumentEmbeddedMapTrackingAfterSave() {
-    final ODocument document = new ODocument();
-
-    final Map<String, String> map = new HashMap<String, String>();
-    map.put("key1", "value1");
-
-    document.field("embeddedmap", map, OType.EMBEDDEDMAP);
-    document.field("val", 1);
-    document.save();
-
-    Assert.assertEquals(document.getDirtyFields(), new String[] {});
-    Assert.assertFalse(document.isDirty());
-
-    final Map<String, String> trackedMap = document.field("embeddedmap");
-    trackedMap.put("key2", "value2");
-
-    Assert.assertTrue(document.isDirty());
-
-    final OMultiValueChangeTimeLine timeLine = document.getCollectionTimeLine("embeddedmap");
-    Assert.assertNotNull(timeLine);
-
-    Assert.assertNotNull(timeLine.getMultiValueChangeEvents());
-
-    final List<OMultiValueChangeEvent> firedEvents = new ArrayList<OMultiValueChangeEvent>();
-    firedEvents.add(new OMultiValueChangeEvent(OMultiValueChangeEvent.OChangeType.ADD, "key2", "value2"));
-
-    Assert.assertEquals(timeLine.getMultiValueChangeEvents(), firedEvents);
-
-    Assert.assertEquals(document.getDirtyFields(), new String[] { "embeddedmap" });
-  }
-
-  public void testDocumentEmbeddedSetTrackingAfterSave() {
-    final ODocument document = new ODocument();
-
-    final Set<String> set = new HashSet<String>();
-    set.add("value1");
-
-    document.field("embeddedset", set, OType.EMBEDDEDSET);
-    document.field("val", 1);
-    document.save();
-
-    Assert.assertFalse(document.isDirty());
-    Assert.assertEquals(document.getDirtyFields(), new String[] {});
-
-    final Set<String> trackedSet = document.field("embeddedset");
-    trackedSet.add("value2");
-
-    Assert.assertTrue(document.isDirty());
-
-    final OMultiValueChangeTimeLine timeLine = document.getCollectionTimeLine("embeddedset");
-    Assert.assertNotNull(timeLine);
-
-    Assert.assertNotNull(timeLine.getMultiValueChangeEvents());
-
-    final List<OMultiValueChangeEvent> firedEvents = new ArrayList<OMultiValueChangeEvent>();
-    firedEvents.add(new OMultiValueChangeEvent(OMultiValueChangeEvent.OChangeType.ADD, "value2", "value2"));
-
-    Assert.assertEquals(timeLine.getMultiValueChangeEvents(), firedEvents);
-
-    Assert.assertEquals(document.getDirtyFields(), new String[] { "embeddedset" });
-  }
-
-  public void testDocumentLinkSetTrackingAfterSave() {
-    final ODocument docOne = new ODocument();
-    docOne.save();
-
-    final ODocument docTwo = new ODocument();
-    docTwo.save();
-
-    final ODocument document = new ODocument();
-
-    final Set<ORID> set = new HashSet<ORID>();
-    set.add(docOne.getIdentity());
-
-    document.field("linkset", set, OType.LINKSET);
-    document.field("val", 1);
-    document.save();
-
-    Assert.assertFalse(document.isDirty());
-    Assert.assertEquals(document.getDirtyFields(), new String[] {});
-
-    final Set<ORID> trackedSet = document.field("linkset");
-    trackedSet.add(docTwo.getIdentity());
-
-    Assert.assertTrue(document.isDirty());
-
-    final OMultiValueChangeTimeLine timeLine = document.getCollectionTimeLine("linkset");
-    Assert.assertNotNull(timeLine);
-
-    Assert.assertEquals(document.getDirtyFields(), new String[] { "linkset" });
-  }
-
-  public void testDocumentLinkListTrackingAfterSave() {
-    final ODocument docOne = new ODocument();
-    docOne.save();
-
-    final ODocument docTwo = new ODocument();
-    docTwo.save();
-
-    final ODocument document = new ODocument();
-
-    final List<ORID> list = new ArrayList<ORID>();
-    list.add(docOne.getIdentity());
-
-    document.field("linklist", list, OType.LINKLIST);
-    document.field("val", 1);
-    document.save();
-
-    Assert.assertFalse(document.isDirty());
-    Assert.assertEquals(document.getDirtyFields(), new String[] {});
-
-    final List<ORID> trackedList = document.field("linklist");
-    trackedList.add(docTwo.getIdentity());
-
-    Assert.assertTrue(document.isDirty());
-
-    final OMultiValueChangeTimeLine timeLine = document.getCollectionTimeLine("linklist");
-    Assert.assertNotNull(timeLine);
-
-    Assert.assertEquals(document.getDirtyFields(), new String[] { "linklist" });
-  }
-
-  public void testDocumentLinkMapTrackingAfterSave() {
-    final ODocument docOne = new ODocument();
-    docOne.save();
-
-    final ODocument docTwo = new ODocument();
-    docTwo.save();
-
-    final ODocument document = new ODocument();
-
-    final Map<String, ORID> map = new HashMap<String, ORID>();
-    map.put("key1", docOne.getIdentity());
-
-    document.field("linkmap", map, OType.LINKMAP);
-    document.field("val", 1);
-    document.save();
-
-    Assert.assertFalse(document.isDirty());
-    Assert.assertEquals(document.getDirtyFields(), new String[] {});
-
-    final Map<String, ORID> trackedMap = document.field("linkmap");
-    trackedMap.put("key2", docTwo.getIdentity());
-
-    final OMultiValueChangeTimeLine timeLine = document.getCollectionTimeLine("linkmap");
-    Assert.assertNotNull(timeLine);
-
-    Assert.assertEquals(document.getDirtyFields(), new String[] { "linkmap" });
-  }
-
-  public void testDocumentEmbeddedListTrackingAfterSaveCacheDisabled() {
-    database.getLocalCache().clear();
-
-    database.getLocalCache().setEnable(false);
-
-    final ODocument document = new ODocument();
-
-    final List<String> list = new ArrayList<String>();
-    list.add("value1");
-
-    document.field("embeddedlist", list, OType.EMBEDDEDLIST);
-    document.field("val", 1);
-    document.save();
-
-    Assert.assertEquals(document.getDirtyFields(), new String[] {});
-    Assert.assertFalse(document.isDirty());
-
-    final List<String> trackedList = document.field("embeddedlist");
-    trackedList.add("value2");
-
-    Assert.assertTrue(document.isDirty());
-
-    final OMultiValueChangeTimeLine timeLine = document.getCollectionTimeLine("embeddedlist");
-    Assert.assertNotNull(timeLine);
-
-    Assert.assertNotNull(timeLine.getMultiValueChangeEvents());
-
-    final List<OMultiValueChangeEvent> firedEvents = new ArrayList<OMultiValueChangeEvent>();
-    firedEvents.add(new OMultiValueChangeEvent(OMultiValueChangeEvent.OChangeType.ADD, 1, "value2"));
-
-    Assert.assertEquals(timeLine.getMultiValueChangeEvents(), firedEvents);
-
-    Assert.assertEquals(document.getDirtyFields(), new String[] { "embeddedlist" });
-
-    database.getLocalCache().setEnable(true);
-  }
-
-  public void testDocumentEmbeddedMapTrackingAfterSaveCacheDisabled() {
-    database.getLocalCache().clear();
-
-    database.getLocalCache().setEnable(false);
-
-    final ODocument document = new ODocument();
-
-    final Map<String, String> map = new HashMap<String, String>();
-    map.put("key1", "value1");
-
-    document.field("embeddedmap", map, OType.EMBEDDEDMAP);
-    document.field("val", 1);
-    document.save();
-
-    Assert.assertEquals(document.getDirtyFields(), new String[] {});
-    Assert.assertFalse(document.isDirty());
-
-    final Map<String, String> trackedMap = document.field("embeddedmap");
-    trackedMap.put("key2", "value2");
-
-    Assert.assertTrue(document.isDirty());
-
-    final OMultiValueChangeTimeLine timeLine = document.getCollectionTimeLine("embeddedmap");
-    Assert.assertNotNull(timeLine);
-
-    Assert.assertNotNull(timeLine.getMultiValueChangeEvents());
-
-    final List<OMultiValueChangeEvent> firedEvents = new ArrayList<OMultiValueChangeEvent>();
-    firedEvents.add(new OMultiValueChangeEvent(OMultiValueChangeEvent.OChangeType.ADD, "key2", "value2"));
-
-    Assert.assertEquals(timeLine.getMultiValueChangeEvents(), firedEvents);
-
-    Assert.assertEquals(document.getDirtyFields(), new String[] { "embeddedmap" });
-
-    database.getLocalCache().setEnable(true);
-  }
-
-  public void testDocumentEmbeddedSetTrackingAfterSaveCacheDisabled() {
-    database.getLocalCache().clear();
-
-    database.getLocalCache().setEnable(false);
-
-    final ODocument document = new ODocument();
-
-    final Set<String> set = new HashSet<String>();
-    set.add("value1");
-
-    document.field("embeddedset", set, OType.EMBEDDEDSET);
-    document.field("val", 1);
-    document.save();
-
-    Assert.assertFalse(document.isDirty());
-    Assert.assertEquals(document.getDirtyFields(), new String[] {});
-
-    final Set<String> trackedSet = document.field("embeddedset");
-    trackedSet.add("value2");
-
-    Assert.assertTrue(document.isDirty());
-
-    final OMultiValueChangeTimeLine timeLine = document.getCollectionTimeLine("embeddedset");
-    Assert.assertNotNull(timeLine);
-
-    Assert.assertNotNull(timeLine.getMultiValueChangeEvents());
-
-    final List<OMultiValueChangeEvent> firedEvents = new ArrayList<OMultiValueChangeEvent>();
-    firedEvents.add(new OMultiValueChangeEvent(OMultiValueChangeEvent.OChangeType.ADD, "value2", "value2"));
-
-    Assert.assertEquals(timeLine.getMultiValueChangeEvents(), firedEvents);
-
-    Assert.assertEquals(document.getDirtyFields(), new String[] { "embeddedset" });
-
-    database.getLocalCache().setEnable(true);
-  }
-
-  public void testDocumentLinkSetTrackingAfterSaveCacheDisabled() {
-    database.getLocalCache().clear();
-
-    database.getLocalCache().setEnable(false);
-
-    final ODocument docOne = new ODocument();
-    docOne.save();
-
-    final ODocument docTwo = new ODocument();
-    docTwo.save();
-
-    final ODocument document = new ODocument();
-
-    final Set<ORID> set = new HashSet<ORID>();
-    set.add(docOne.getIdentity());
-
-    document.field("linkset", set, OType.LINKSET);
-    document.field("val", 1);
-    document.save();
-
-    Assert.assertFalse(document.isDirty());
-    Assert.assertEquals(document.getDirtyFields(), new String[] {});
-
-    final Set<ORID> trackedSet = document.field("linkset");
-    trackedSet.add(docTwo.getIdentity());
-
-    Assert.assertTrue(document.isDirty());
-
-    final OMultiValueChangeTimeLine timeLine = document.getCollectionTimeLine("linkset");
-    Assert.assertNotNull(timeLine);
-
-    Assert.assertEquals(document.getDirtyFields(), new String[] { "linkset" });
-
-    database.getLocalCache().setEnable(true);
-  }
-
-  public void testDocumentLinkListTrackingAfterSaveCacheDisabled() {
-    database.getLocalCache().clear();
-
-    database.getLocalCache().setEnable(false);
-
-    final ODocument docOne = new ODocument();
-    docOne.save();
-
-    final ODocument docTwo = new ODocument();
-    docTwo.save();
-
-    final ODocument document = new ODocument();
-
-    final List<ORID> list = new ArrayList<ORID>();
-    list.add(docOne.getIdentity());
-
-    document.field("linklist", list, OType.LINKLIST);
-    document.field("val", 1);
-    document.save();
-
-    Assert.assertFalse(document.isDirty());
-    Assert.assertEquals(document.getDirtyFields(), new String[] {});
-
-    final List<ORID> trackedList = document.field("linklist");
-    trackedList.add(docTwo.getIdentity());
-
-    Assert.assertTrue(document.isDirty());
-
-    final OMultiValueChangeTimeLine timeLine = document.getCollectionTimeLine("linklist");
-    Assert.assertNotNull(timeLine);
-
-    Assert.assertEquals(document.getDirtyFields(), new String[] { "linklist" });
-
-    database.getLocalCache().setEnable(true);
-  }
-
-  public void testDocumentLinkMapTrackingAfterSaveCacheDisabled() {
-    database.getLocalCache().clear();
-
-    database.getLocalCache().setEnable(false);
-=======
-
-  @Parameters(value = "url")
-  public DocumentTrackingTest(final String iURL) {
-    database = new ODatabaseDocumentTx(iURL);
-  }
-
-  @BeforeClass
-  public void beforeClass() {
-    if (database.isClosed()) {
-      database.open("admin", "admin");
-    }
-
-    if (!database.getMetadata().getSchema().existsClass("DocumentTrackingTestClass")) {
-      final OClass trackedClass = database.getMetadata().getSchema().createClass("DocumentTrackingTestClass");
-      trackedClass.createProperty("embeddedlist", OType.EMBEDDEDLIST);
-      trackedClass.createProperty("embeddedmap", OType.EMBEDDEDMAP);
-      trackedClass.createProperty("embeddedset", OType.EMBEDDEDSET);
-      trackedClass.createProperty("linkset", OType.LINKSET);
-      trackedClass.createProperty("linklist", OType.LINKLIST);
-      trackedClass.createProperty("linkmap", OType.LINKMAP);
-
-      database.getMetadata().getSchema().save();
-    }
-
-    database.close();
-  }
-
-  @BeforeMethod
-  public void beforeMethod() {
-    database.open("admin", "admin");
-  }
-
-  @AfterMethod
-  public void afterMethod() {
-    database.close();
-  }
-
-  public void testDocumentEmbeddedListTrackingAfterSave() {
-    final ODocument document = new ODocument();
-
-    final List<String> list = new ArrayList<String>();
-    list.add("value1");
-
-    document.field("embeddedlist", list, OType.EMBEDDEDLIST);
-    document.field("val", 1);
-    document.save();
-
-    Assert.assertEquals(document.getDirtyFields(), new String[] {});
-    Assert.assertFalse(document.isDirty());
-
-    final List<String> trackedList = document.field("embeddedlist");
-    trackedList.add("value2");
-
-    Assert.assertTrue(document.isDirty());
-
-    final OMultiValueChangeTimeLine timeLine = document.getCollectionTimeLine("embeddedlist");
-    Assert.assertNotNull(timeLine);
-
-    Assert.assertNotNull(timeLine.getMultiValueChangeEvents());
-
-    final List<OMultiValueChangeEvent> firedEvents = new ArrayList<OMultiValueChangeEvent>();
-    firedEvents.add(new OMultiValueChangeEvent(OMultiValueChangeEvent.OChangeType.ADD, 1, "value2"));
-
-    Assert.assertEquals(timeLine.getMultiValueChangeEvents(), firedEvents);
-
-    Assert.assertEquals(document.getDirtyFields(), new String[] { "embeddedlist" });
-  }
-
-  public void testDocumentEmbeddedMapTrackingAfterSave() {
-    final ODocument document = new ODocument();
-
-    final Map<String, String> map = new HashMap<String, String>();
-    map.put("key1", "value1");
-
-    document.field("embeddedmap", map, OType.EMBEDDEDMAP);
-    document.field("val", 1);
-    document.save();
-
-    Assert.assertEquals(document.getDirtyFields(), new String[] {});
-    Assert.assertFalse(document.isDirty());
-
-    final Map<String, String> trackedMap = document.field("embeddedmap");
-    trackedMap.put("key2", "value2");
-
-    Assert.assertTrue(document.isDirty());
-
-    final OMultiValueChangeTimeLine timeLine = document.getCollectionTimeLine("embeddedmap");
-    Assert.assertNotNull(timeLine);
-
-    Assert.assertNotNull(timeLine.getMultiValueChangeEvents());
-
-    final List<OMultiValueChangeEvent> firedEvents = new ArrayList<OMultiValueChangeEvent>();
-    firedEvents.add(new OMultiValueChangeEvent(OMultiValueChangeEvent.OChangeType.ADD, "key2", "value2"));
-
-    Assert.assertEquals(timeLine.getMultiValueChangeEvents(), firedEvents);
-
-    Assert.assertEquals(document.getDirtyFields(), new String[] { "embeddedmap" });
-  }
-
-  public void testDocumentEmbeddedSetTrackingAfterSave() {
-    final ODocument document = new ODocument();
-
-    final Set<String> set = new HashSet<String>();
-    set.add("value1");
-
-    document.field("embeddedset", set, OType.EMBEDDEDSET);
-    document.field("val", 1);
-    document.save();
-
-    Assert.assertFalse(document.isDirty());
-    Assert.assertEquals(document.getDirtyFields(), new String[] {});
-
-    final Set<String> trackedSet = document.field("embeddedset");
-    trackedSet.add("value2");
-
-    Assert.assertTrue(document.isDirty());
-
-    final OMultiValueChangeTimeLine timeLine = document.getCollectionTimeLine("embeddedset");
-    Assert.assertNotNull(timeLine);
-
-    Assert.assertNotNull(timeLine.getMultiValueChangeEvents());
-
-    final List<OMultiValueChangeEvent> firedEvents = new ArrayList<OMultiValueChangeEvent>();
-    firedEvents.add(new OMultiValueChangeEvent(OMultiValueChangeEvent.OChangeType.ADD, "value2", "value2"));
-
-    Assert.assertEquals(timeLine.getMultiValueChangeEvents(), firedEvents);
-
-    Assert.assertEquals(document.getDirtyFields(), new String[] { "embeddedset" });
-  }
-
-  public void testDocumentLinkSetTrackingAfterSave() {
-    final ODocument docOne = new ODocument();
-    docOne.save();
-
-    final ODocument docTwo = new ODocument();
-    docTwo.save();
-
-    final ODocument document = new ODocument();
-
-    final Set<ORID> set = new HashSet<ORID>();
-    set.add(docOne.getIdentity());
-
-    document.field("linkset", set, OType.LINKSET);
-    document.field("val", 1);
-    document.save();
-
-    Assert.assertFalse(document.isDirty());
-    Assert.assertEquals(document.getDirtyFields(), new String[] {});
-
-    final Set<ORID> trackedSet = document.field("linkset");
-    trackedSet.add(docTwo.getIdentity());
-
-    Assert.assertTrue(document.isDirty());
-
-    final OMultiValueChangeTimeLine timeLine = document.getCollectionTimeLine("linkset");
-    Assert.assertNotNull(timeLine);
-
-    Assert.assertEquals(document.getDirtyFields(), new String[] { "linkset" });
-  }
-
-  public void testDocumentLinkListTrackingAfterSave() {
-    final ODocument docOne = new ODocument();
-    docOne.save();
-
-    final ODocument docTwo = new ODocument();
-    docTwo.save();
-
-    final ODocument document = new ODocument();
-
-    final List<ORID> list = new ArrayList<ORID>();
-    list.add(docOne.getIdentity());
-
-    document.field("linklist", list, OType.LINKLIST);
-    document.field("val", 1);
-    document.save();
-
-    Assert.assertFalse(document.isDirty());
-    Assert.assertEquals(document.getDirtyFields(), new String[] {});
-
-    final List<ORID> trackedList = document.field("linklist");
-    trackedList.add(docTwo.getIdentity());
-
-    Assert.assertTrue(document.isDirty());
-
-    final OMultiValueChangeTimeLine timeLine = document.getCollectionTimeLine("linklist");
-    Assert.assertNotNull(timeLine);
-
-    Assert.assertEquals(document.getDirtyFields(), new String[] { "linklist" });
-  }
-
-  public void testDocumentLinkMapTrackingAfterSave() {
-    final ODocument docOne = new ODocument();
-    docOne.save();
-
-    final ODocument docTwo = new ODocument();
-    docTwo.save();
-
-    final ODocument document = new ODocument();
-
-    final Map<String, ORID> map = new HashMap<String, ORID>();
-    map.put("key1", docOne.getIdentity());
-
-    document.field("linkmap", map, OType.LINKMAP);
-    document.field("val", 1);
-    document.save();
-
-    Assert.assertFalse(document.isDirty());
-    Assert.assertEquals(document.getDirtyFields(), new String[] {});
-
-    final Map<String, ORID> trackedMap = document.field("linkmap");
-    trackedMap.put("key2", docTwo.getIdentity());
-
-    final OMultiValueChangeTimeLine timeLine = document.getCollectionTimeLine("linkmap");
-    Assert.assertNotNull(timeLine);
-
-    Assert.assertEquals(document.getDirtyFields(), new String[] { "linkmap" });
-  }
-
-  public void testDocumentEmbeddedListTrackingAfterSaveCacheDisabled() {
-    database.getLevel1Cache().clear();
-    database.getLevel2Cache().clear();
-
-    database.getLevel1Cache().setEnable(false);
-    database.getLevel2Cache().setEnable(false);
-
-    final ODocument document = new ODocument();
-
-    final List<String> list = new ArrayList<String>();
-    list.add("value1");
-
-    document.field("embeddedlist", list, OType.EMBEDDEDLIST);
-    document.field("val", 1);
-    document.save();
-
-    Assert.assertEquals(document.getDirtyFields(), new String[] {});
-    Assert.assertFalse(document.isDirty());
-
-    final List<String> trackedList = document.field("embeddedlist");
-    trackedList.add("value2");
-
-    Assert.assertTrue(document.isDirty());
-
-    final OMultiValueChangeTimeLine timeLine = document.getCollectionTimeLine("embeddedlist");
-    Assert.assertNotNull(timeLine);
-
-    Assert.assertNotNull(timeLine.getMultiValueChangeEvents());
-
-    final List<OMultiValueChangeEvent> firedEvents = new ArrayList<OMultiValueChangeEvent>();
-    firedEvents.add(new OMultiValueChangeEvent(OMultiValueChangeEvent.OChangeType.ADD, 1, "value2"));
-
-    Assert.assertEquals(timeLine.getMultiValueChangeEvents(), firedEvents);
-
-    Assert.assertEquals(document.getDirtyFields(), new String[] { "embeddedlist" });
-
-    database.getLevel1Cache().setEnable(true);
-    database.getLevel2Cache().setEnable(true);
-
-  }
-
-  public void testDocumentEmbeddedMapTrackingAfterSaveCacheDisabled() {
-    database.getLevel1Cache().clear();
-    database.getLevel2Cache().clear();
-
-    database.getLevel1Cache().setEnable(false);
-    database.getLevel2Cache().setEnable(false);
-
-    final ODocument document = new ODocument();
-
-    final Map<String, String> map = new HashMap<String, String>();
-    map.put("key1", "value1");
-
-    document.field("embeddedmap", map, OType.EMBEDDEDMAP);
-    document.field("val", 1);
-    document.save();
-
-    Assert.assertEquals(document.getDirtyFields(), new String[] {});
-    Assert.assertFalse(document.isDirty());
-
-    final Map<String, String> trackedMap = document.field("embeddedmap");
-    trackedMap.put("key2", "value2");
-
-    Assert.assertTrue(document.isDirty());
-
-    final OMultiValueChangeTimeLine timeLine = document.getCollectionTimeLine("embeddedmap");
-    Assert.assertNotNull(timeLine);
-
-    Assert.assertNotNull(timeLine.getMultiValueChangeEvents());
-
-    final List<OMultiValueChangeEvent> firedEvents = new ArrayList<OMultiValueChangeEvent>();
-    firedEvents.add(new OMultiValueChangeEvent(OMultiValueChangeEvent.OChangeType.ADD, "key2", "value2"));
-
-    Assert.assertEquals(timeLine.getMultiValueChangeEvents(), firedEvents);
-
-    Assert.assertEquals(document.getDirtyFields(), new String[] { "embeddedmap" });
-
-    database.getLevel1Cache().setEnable(true);
-    database.getLevel2Cache().setEnable(true);
-
-  }
-
-  public void testDocumentEmbeddedSetTrackingAfterSaveCacheDisabled() {
-    database.getLevel1Cache().clear();
-    database.getLevel2Cache().clear();
-
-    database.getLevel1Cache().setEnable(false);
-    database.getLevel2Cache().setEnable(false);
-
-    final ODocument document = new ODocument();
-
-    final Set<String> set = new HashSet<String>();
-    set.add("value1");
-
-    document.field("embeddedset", set, OType.EMBEDDEDSET);
-    document.field("val", 1);
-    document.save();
-
-    Assert.assertFalse(document.isDirty());
-    Assert.assertEquals(document.getDirtyFields(), new String[] {});
-
-    final Set<String> trackedSet = document.field("embeddedset");
-    trackedSet.add("value2");
-
-    Assert.assertTrue(document.isDirty());
-
-    final OMultiValueChangeTimeLine timeLine = document.getCollectionTimeLine("embeddedset");
-    Assert.assertNotNull(timeLine);
-
-    Assert.assertNotNull(timeLine.getMultiValueChangeEvents());
-
-    final List<OMultiValueChangeEvent> firedEvents = new ArrayList<OMultiValueChangeEvent>();
-    firedEvents.add(new OMultiValueChangeEvent(OMultiValueChangeEvent.OChangeType.ADD, "value2", "value2"));
-
-    Assert.assertEquals(timeLine.getMultiValueChangeEvents(), firedEvents);
-
-    Assert.assertEquals(document.getDirtyFields(), new String[] { "embeddedset" });
-
-    database.getLevel1Cache().setEnable(true);
-    database.getLevel2Cache().setEnable(true);
-
-  }
-
-  public void testDocumentLinkSetTrackingAfterSaveCacheDisabled() {
-    database.getLevel1Cache().clear();
-    database.getLevel2Cache().clear();
-
-    database.getLevel1Cache().setEnable(false);
-    database.getLevel2Cache().setEnable(false);
-
-    final ODocument docOne = new ODocument();
-    docOne.save();
-
-    final ODocument docTwo = new ODocument();
-    docTwo.save();
-
-    final ODocument document = new ODocument();
-
-    final Set<ORID> set = new HashSet<ORID>();
-    set.add(docOne.getIdentity());
-
-    document.field("linkset", set, OType.LINKSET);
-    document.field("val", 1);
-    document.save();
-
-    Assert.assertFalse(document.isDirty());
-    Assert.assertEquals(document.getDirtyFields(), new String[] {});
-
-    final Set<ORID> trackedSet = document.field("linkset");
-    trackedSet.add(docTwo.getIdentity());
-
-    Assert.assertTrue(document.isDirty());
-
-    final OMultiValueChangeTimeLine timeLine = document.getCollectionTimeLine("linkset");
-    Assert.assertNotNull(timeLine);
-
-    Assert.assertEquals(document.getDirtyFields(), new String[] { "linkset" });
-
-    database.getLevel1Cache().setEnable(true);
-    database.getLevel2Cache().setEnable(true);
-  }
-
-  public void testDocumentLinkListTrackingAfterSaveCacheDisabled() {
-    database.getLevel1Cache().clear();
-    database.getLevel2Cache().clear();
-
-    database.getLevel1Cache().setEnable(false);
-    database.getLevel2Cache().setEnable(false);
-
-    final ODocument docOne = new ODocument();
-    docOne.save();
-
-    final ODocument docTwo = new ODocument();
-    docTwo.save();
-
-    final ODocument document = new ODocument();
-
-    final List<ORID> list = new ArrayList<ORID>();
-    list.add(docOne.getIdentity());
-
-    document.field("linklist", list, OType.LINKLIST);
-    document.field("val", 1);
-    document.save();
-
-    Assert.assertFalse(document.isDirty());
-    Assert.assertEquals(document.getDirtyFields(), new String[] {});
-
-    final List<ORID> trackedList = document.field("linklist");
-    trackedList.add(docTwo.getIdentity());
-
-    Assert.assertTrue(document.isDirty());
-
-    final OMultiValueChangeTimeLine timeLine = document.getCollectionTimeLine("linklist");
-    Assert.assertNotNull(timeLine);
-
-    Assert.assertEquals(document.getDirtyFields(), new String[] { "linklist" });
-
-    database.getLevel1Cache().setEnable(true);
-    database.getLevel2Cache().setEnable(true);
-
-  }
-
-  public void testDocumentLinkMapTrackingAfterSaveCacheDisabled() {
-    database.getLevel1Cache().clear();
-    database.getLevel2Cache().clear();
-
-    database.getLevel1Cache().setEnable(false);
-    database.getLevel2Cache().setEnable(false);
->>>>>>> 0bd02c5e
-
-    final ODocument docOne = new ODocument();
-    docOne.save();
-
-    final ODocument docTwo = new ODocument();
-    docTwo.save();
-
-    final ODocument document = new ODocument();
-
-    final Map<String, ORID> map = new HashMap<String, ORID>();
-    map.put("key1", docOne.getIdentity());
-
-    document.field("linkmap", map, OType.LINKMAP);
-    document.field("val", 1);
-    document.save();
-
-    Assert.assertFalse(document.isDirty());
-    Assert.assertEquals(document.getDirtyFields(), new String[] {});
-
-    final Map<String, ORID> trackedMap = document.field("linkmap");
-    trackedMap.put("key2", docTwo.getIdentity());
-
-    final OMultiValueChangeTimeLine timeLine = document.getCollectionTimeLine("linkmap");
-    Assert.assertNotNull(timeLine);
-
-    Assert.assertEquals(document.getDirtyFields(), new String[] { "linkmap" });
-
-<<<<<<< HEAD
-    database.getLocalCache().setEnable(true);
-=======
-    database.getLevel1Cache().setEnable(true);
-    database.getLevel2Cache().setEnable(true);
->>>>>>> 0bd02c5e
-  }
-
-  public void testDocumentEmbeddedListTrackingAfterSaveWitClass() {
-    final ODocument document = new ODocument("DocumentTrackingTestClass");
-
-    final List<String> list = new ArrayList<String>();
-    list.add("value1");
-
-    document.field("embeddedlist", list);
-    document.field("val", 1);
-    document.save();
-
-    Assert.assertEquals(document.getDirtyFields(), new String[] {});
-    Assert.assertFalse(document.isDirty());
-
-    final List<String> trackedList = document.field("embeddedlist");
-    trackedList.add("value2");
-
-    Assert.assertTrue(document.isDirty());
-
-    final OMultiValueChangeTimeLine timeLine = document.getCollectionTimeLine("embeddedlist");
-    Assert.assertNotNull(timeLine);
-
-    Assert.assertNotNull(timeLine.getMultiValueChangeEvents());
-
-    final List<OMultiValueChangeEvent> firedEvents = new ArrayList<OMultiValueChangeEvent>();
-    firedEvents.add(new OMultiValueChangeEvent(OMultiValueChangeEvent.OChangeType.ADD, 1, "value2"));
-
-    Assert.assertEquals(timeLine.getMultiValueChangeEvents(), firedEvents);
-
-    Assert.assertEquals(document.getDirtyFields(), new String[] { "embeddedlist" });
-  }
-
-  public void testDocumentEmbeddedMapTrackingAfterSaveWithClass() {
-    final ODocument document = new ODocument("DocumentTrackingTestClass");
-
-    final Map<String, String> map = new HashMap<String, String>();
-    map.put("key1", "value1");
-
-    document.field("embeddedmap", map);
-    document.field("val", 1);
-    document.save();
-
-    Assert.assertEquals(document.getDirtyFields(), new String[] {});
-    Assert.assertFalse(document.isDirty());
-
-    final Map<String, String> trackedMap = document.field("embeddedmap");
-    trackedMap.put("key2", "value2");
-
-    Assert.assertTrue(document.isDirty());
-
-    final OMultiValueChangeTimeLine timeLine = document.getCollectionTimeLine("embeddedmap");
-    Assert.assertNotNull(timeLine);
-
-    Assert.assertNotNull(timeLine.getMultiValueChangeEvents());
-
-    final List<OMultiValueChangeEvent> firedEvents = new ArrayList<OMultiValueChangeEvent>();
-    firedEvents.add(new OMultiValueChangeEvent(OMultiValueChangeEvent.OChangeType.ADD, "key2", "value2"));
-
-    Assert.assertEquals(timeLine.getMultiValueChangeEvents(), firedEvents);
-
-    Assert.assertEquals(document.getDirtyFields(), new String[] { "embeddedmap" });
-  }
-
-  public void testDocumentEmbeddedSetTrackingAfterSaveWithClass() {
-    final ODocument document = new ODocument("DocumentTrackingTestClass");
-
-    final Set<String> set = new HashSet<String>();
-    set.add("value1");
-
-    document.field("embeddedset", set);
-    document.field("val", 1);
-    document.save();
-
-    Assert.assertFalse(document.isDirty());
-    Assert.assertEquals(document.getDirtyFields(), new String[] {});
-
-    final Set<String> trackedSet = document.field("embeddedset");
-    trackedSet.add("value2");
-
-    Assert.assertTrue(document.isDirty());
-
-    final OMultiValueChangeTimeLine timeLine = document.getCollectionTimeLine("embeddedset");
-    Assert.assertNotNull(timeLine);
-
-    Assert.assertNotNull(timeLine.getMultiValueChangeEvents());
-
-    final List<OMultiValueChangeEvent> firedEvents = new ArrayList<OMultiValueChangeEvent>();
-    firedEvents.add(new OMultiValueChangeEvent(OMultiValueChangeEvent.OChangeType.ADD, "value2", "value2"));
-
-    Assert.assertEquals(timeLine.getMultiValueChangeEvents(), firedEvents);
-
-    Assert.assertEquals(document.getDirtyFields(), new String[] { "embeddedset" });
-  }
-
-  public void testDocumentLinkSetTrackingAfterSaveWithClass() {
-    final ODocument docOne = new ODocument();
-    docOne.save();
-
-    final ODocument docTwo = new ODocument();
-    docTwo.save();
-
-    final ODocument document = new ODocument("DocumentTrackingTestClass");
-
-    final Set<ORID> set = new HashSet<ORID>();
-    set.add(docOne.getIdentity());
-
-    document.field("linkset", set);
-    document.field("val", 1);
-    document.save();
-
-    Assert.assertFalse(document.isDirty());
-    Assert.assertEquals(document.getDirtyFields(), new String[] {});
-
-    final Set<ORID> trackedSet = document.field("linkset");
-    trackedSet.add(docTwo.getIdentity());
-
-    final OMultiValueChangeTimeLine timeLine = document.getCollectionTimeLine("linkset");
-    Assert.assertNotNull(timeLine);
-
-    Assert.assertEquals(document.getDirtyFields(), new String[] { "linkset" });
-  }
-
-  public void testDocumentLinkListTrackingAfterSaveWithClass() {
-    final ODocument docOne = new ODocument();
-    docOne.save();
-
-    final ODocument docTwo = new ODocument();
-    docTwo.save();
-
-    final ODocument document = new ODocument("DocumentTrackingTestClass");
-
-    final List<ORID> list = new ArrayList<ORID>();
-    list.add(docOne.getIdentity());
-
-    document.field("linklist", list);
-    document.field("val", 1);
-    document.save();
-
-    Assert.assertFalse(document.isDirty());
-    Assert.assertEquals(document.getDirtyFields(), new String[] {});
-
-    final List<ORID> trackedList = document.field("linklist");
-    trackedList.add(docTwo.getIdentity());
-
-    Assert.assertTrue(document.isDirty());
-
-    final OMultiValueChangeTimeLine timeLine = document.getCollectionTimeLine("linklist");
-    Assert.assertNotNull(timeLine);
-
-    Assert.assertEquals(document.getDirtyFields(), new String[] { "linklist" });
-  }
-
-  public void testDocumentLinkMapTrackingAfterSaveWithClass() {
-    final ODocument docOne = new ODocument();
-    docOne.save();
-
-    final ODocument docTwo = new ODocument();
-    docTwo.save();
-
-    final ODocument document = new ODocument("DocumentTrackingTestClass");
-
-    final Map<String, ORID> map = new HashMap<String, ORID>();
-    map.put("key1", docOne.getIdentity());
-
-    document.field("linkmap", map);
-    document.field("val", 1);
-    document.save();
-
-    Assert.assertFalse(document.isDirty());
-    Assert.assertEquals(document.getDirtyFields(), new String[] {});
-
-    final Map<String, ORID> trackedMap = document.field("linkmap");
-    trackedMap.put("key2", docTwo.getIdentity());
-
-    final OMultiValueChangeTimeLine timeLine = document.getCollectionTimeLine("linkmap");
-    Assert.assertNotNull(timeLine);
-
-    Assert.assertEquals(document.getDirtyFields(), new String[] { "linkmap" });
-  }
-
-  public void testDocumentEmbeddedListTrackingAfterConversion() {
-    final ODocument document = new ODocument();
-
-    final Set<String> set = new HashSet<String>();
-    set.add("value1");
-
-    document.field("embeddedlist", set);
-    document.field("val", 1);
-    document.save();
-
-    Assert.assertEquals(document.getDirtyFields(), new String[] {});
-    Assert.assertFalse(document.isDirty());
-
-    final List<String> trackedList = document.field("embeddedlist", OType.EMBEDDEDLIST);
-    trackedList.add("value2");
-
-    Assert.assertTrue(document.isDirty());
-
-    final OMultiValueChangeTimeLine timeLine = document.getCollectionTimeLine("embeddedlist");
-    Assert.assertNotNull(timeLine);
-
-    Assert.assertNotNull(timeLine.getMultiValueChangeEvents());
-
-    final List<OMultiValueChangeEvent> firedEvents = new ArrayList<OMultiValueChangeEvent>();
-    firedEvents.add(new OMultiValueChangeEvent(OMultiValueChangeEvent.OChangeType.ADD, 1, "value2"));
-
-    Assert.assertEquals(timeLine.getMultiValueChangeEvents(), firedEvents);
-
-    Assert.assertEquals(document.getDirtyFields(), new String[] { "embeddedlist" });
-  }
-
-  public void testDocumentEmbeddedSetTrackingAfterConversion() {
-    final ODocument document = new ODocument();
-
-    final List<String> list = new ArrayList<String>();
-    list.add("value1");
-
-    document.field("embeddedset", list);
-    document.field("val", 1);
-    document.save();
-
-    Assert.assertFalse(document.isDirty());
-    Assert.assertEquals(document.getDirtyFields(), new String[] {});
-
-    final Set<String> trackedSet = document.field("embeddedset", OType.EMBEDDEDSET);
-    trackedSet.add("value2");
-
-    Assert.assertTrue(document.isDirty());
-
-    final OMultiValueChangeTimeLine timeLine = document.getCollectionTimeLine("embeddedset");
-    Assert.assertNotNull(timeLine);
-
-    Assert.assertNotNull(timeLine.getMultiValueChangeEvents());
-
-    final List<OMultiValueChangeEvent> firedEvents = new ArrayList<OMultiValueChangeEvent>();
-    firedEvents.add(new OMultiValueChangeEvent(OMultiValueChangeEvent.OChangeType.ADD, "value2", "value2"));
-
-    Assert.assertEquals(timeLine.getMultiValueChangeEvents(), firedEvents);
-
-    Assert.assertEquals(document.getDirtyFields(), new String[] { "embeddedset" });
-  }
-
-  public void testDocumentEmbeddedListTrackingAfterReplace() {
-    final ODocument document = new ODocument("DocumentTrackingTestClass");
-
-    final List<String> list = new ArrayList<String>();
-    list.add("value1");
-
-    document.field("embeddedlist", list);
-    document.field("val", 1);
-    document.save();
-
-    Assert.assertEquals(document.getDirtyFields(), new String[] {});
-    Assert.assertFalse(document.isDirty());
-
-    final List<String> trackedList = document.field("embeddedlist");
-    trackedList.add("value2");
-
-    final List<String> newTrackedList = new OTrackedList<String>(document);
-    document.field("embeddedlist", newTrackedList);
-    newTrackedList.add("value3");
-
-    Assert.assertTrue(document.isDirty());
-
-    final OMultiValueChangeTimeLine timeLine = document.getCollectionTimeLine("embeddedlist");
-    Assert.assertNull(timeLine);
-
-    Assert.assertEquals(document.getDirtyFields(), new String[] { "embeddedlist" });
-  }
-
-  public void testDocumentEmbeddedMapTrackingAfterReplace() {
-    final ODocument document = new ODocument("DocumentTrackingTestClass");
-
-    final Map<String, String> map = new HashMap<String, String>();
-    map.put("key1", "value1");
-
-    document.field("embeddedmap", map);
-    document.field("val", 1);
-    document.save();
-
-    Assert.assertEquals(document.getDirtyFields(), new String[] {});
-    Assert.assertFalse(document.isDirty());
-
-    final Map<String, String> trackedMap = document.field("embeddedmap");
-    trackedMap.put("key2", "value2");
-
-    final Map<Object, String> newTrackedMap = new OTrackedMap<String>(document);
-    document.field("embeddedmap", newTrackedMap);
-    newTrackedMap.put("key3", "value3");
-
-    Assert.assertTrue(document.isDirty());
-
-    final OMultiValueChangeTimeLine timeLine = document.getCollectionTimeLine("embeddedmap");
-    Assert.assertNull(timeLine);
-
-    Assert.assertEquals(document.getDirtyFields(), new String[] { "embeddedmap" });
-  }
-
-  public void testDocumentEmbeddedSetTrackingAfterReplace() {
-    final ODocument document = new ODocument("DocumentTrackingTestClass");
-
-    final Set<String> set = new HashSet<String>();
-    set.add("value1");
-
-    document.field("embeddedset", set);
-    document.field("val", 1);
-    document.save();
-
-    Assert.assertFalse(document.isDirty());
-    Assert.assertEquals(document.getDirtyFields(), new String[] {});
-
-    final Set<String> trackedSet = document.field("embeddedset");
-    trackedSet.add("value2");
-
-    final Set<String> newTrackedSet = new OTrackedSet<String>(document);
-    document.field("embeddedset", newTrackedSet);
-    newTrackedSet.add("value3");
-
-    Assert.assertTrue(document.isDirty());
-
-    final OMultiValueChangeTimeLine timeLine = document.getCollectionTimeLine("embeddedset");
-    Assert.assertNull(timeLine);
-
-    Assert.assertEquals(document.getDirtyFields(), new String[] { "embeddedset" });
-  }
-
-  public void testRemoveField() {
-    final ODocument document = new ODocument("DocumentTrackingTestClass");
-
-    final List<String> list = new ArrayList<String>();
-    list.add("value1");
-
-    document.field("embeddedlist", list);
-    document.field("val", 1);
-    document.save();
-
-    Assert.assertEquals(document.getDirtyFields(), new String[] {});
-    Assert.assertFalse(document.isDirty());
-
-    final List<String> trackedList = document.field("embeddedlist");
-    trackedList.add("value2");
-
-    document.removeField("embeddedlist");
-
-    Assert.assertEquals(document.getDirtyFields(), new String[] { "embeddedlist" });
-    Assert.assertTrue(document.isDirty());
-    Assert.assertNull(document.getCollectionTimeLine("embeddedlist"));
-  }
-
-  public void testTrackingChangesSwitchedOff() {
-    final ODocument document = new ODocument("DocumentTrackingTestClass");
-
-    final List<String> list = new ArrayList<String>();
-    list.add("value1");
-
-    document.field("embeddedlist", list);
-    document.field("val", 1);
-    document.save();
-
-    Assert.assertEquals(document.getDirtyFields(), new String[] {});
-    Assert.assertFalse(document.isDirty());
-
-    final List<String> trackedList = document.field("embeddedlist");
-    trackedList.add("value2");
-
-    document.setTrackingChanges(false);
-
-    Assert.assertEquals(document.getDirtyFields(), new String[] {});
-    Assert.assertTrue(document.isDirty());
-    Assert.assertNull(document.getCollectionTimeLine("embeddedlist"));
-  }
-
-  public void testTrackingChangesSwitchedOn() {
-    final ODocument document = new ODocument("DocumentTrackingTestClass");
-
-    final List<String> list = new ArrayList<String>();
-    list.add("value1");
-
-    document.field("embeddedlist", list);
-    document.field("val", 1);
-    document.save();
-
-    Assert.assertEquals(document.getDirtyFields(), new String[] {});
-    Assert.assertFalse(document.isDirty());
-
-    final List<String> trackedList = document.field("embeddedlist");
-    trackedList.add("value2");
-
-    document.setTrackingChanges(false);
-    document.setTrackingChanges(true);
-
-    trackedList.add("value3");
-
-    Assert.assertEquals(document.getDirtyFields(), new String[] { "embeddedlist" });
-    Assert.assertTrue(document.isDirty());
-    Assert.assertNotNull(document.getCollectionTimeLine("embeddedlist"));
-
-    final List<OMultiValueChangeEvent> firedEvents = new ArrayList<OMultiValueChangeEvent>();
-    firedEvents.add(new OMultiValueChangeEvent(OMultiValueChangeEvent.OChangeType.ADD, 2, "value3"));
-
-    OMultiValueChangeTimeLine timeLine = document.getCollectionTimeLine("embeddedlist");
-
-    Assert.assertEquals(timeLine.getMultiValueChangeEvents(), firedEvents);
-
-  }
-
-  public void testReset() {
-    final ODocument document = new ODocument("DocumentTrackingTestClass");
-
-    final List<String> list = new ArrayList<String>();
-    list.add("value1");
-
-    document.field("embeddedlist", list);
-    document.field("val", 1);
-    document.save();
-
-    Assert.assertEquals(document.getDirtyFields(), new String[] {});
-    Assert.assertFalse(document.isDirty());
-
-    final List<String> trackedList = document.field("embeddedlist");
-    trackedList.add("value2");
-
-    document.reset();
-
-    Assert.assertEquals(document.getDirtyFields(), new String[] {});
-    Assert.assertTrue(document.isDirty());
-    Assert.assertNull(document.getCollectionTimeLine("embeddedlist"));
-  }
-
-  public void testClear() {
-    final ODocument document = new ODocument("DocumentTrackingTestClass");
-
-    final List<String> list = new ArrayList<String>();
-    list.add("value1");
-
-    document.field("embeddedlist", list);
-    document.field("val", 1);
-    document.save();
-
-    Assert.assertEquals(document.getDirtyFields(), new String[] {});
-    Assert.assertFalse(document.isDirty());
-
-    final List<String> trackedList = document.field("embeddedlist");
-    trackedList.add("value2");
-
-    document.clear();
-
-    Assert.assertEquals(document.getDirtyFields(), new String[] {});
-    Assert.assertTrue(document.isDirty());
-    Assert.assertNull(document.getCollectionTimeLine("embeddedlist"));
-  }
-
-  public void testUnload() {
-    final ODocument document = new ODocument("DocumentTrackingTestClass");
-
-    final List<String> list = new ArrayList<String>();
-    list.add("value1");
-
-    document.field("embeddedlist", list);
-    document.field("val", 1);
-    document.save();
-
-    Assert.assertEquals(document.getDirtyFields(), new String[] {});
-    Assert.assertFalse(document.isDirty());
-
-    final List<String> trackedList = document.field("embeddedlist");
-    trackedList.add("value2");
-
-    document.unload();
-
-    Assert.assertEquals(document.getDirtyFields(), new String[] {});
-    Assert.assertFalse(document.isDirty());
-    Assert.assertNull(document.getCollectionTimeLine("embeddedlist"));
-  }
-
-  public void testUnsetDirty() {
-    final ODocument document = new ODocument("DocumentTrackingTestClass");
-
-    final List<String> list = new ArrayList<String>();
-    list.add("value1");
-
-    document.field("embeddedlist", list);
-    document.field("val", 1);
-    document.save();
-
-    Assert.assertEquals(document.getDirtyFields(), new String[] {});
-    Assert.assertFalse(document.isDirty());
-
-    final List<String> trackedList = document.field("embeddedlist");
-    trackedList.add("value2");
-
-    document.unsetDirty();
-
-<<<<<<< HEAD
-    Assert.assertFalse(document.isDirty());
-=======
-    // Assert.assertEquals(document.getDirtyFields(), new String[]{});
-    Assert.assertFalse(document.isDirty());
-    // Assert.assertNull(document.getCollectionTimeLine("embeddedlist"));
->>>>>>> 0bd02c5e
-  }
-
-  public void testReload() {
-    final ODocument document = new ODocument("DocumentTrackingTestClass");
-
-    final List<String> list = new ArrayList<String>();
-    list.add("value1");
-
-    document.field("embeddedlist", list);
-    document.field("val", 1);
-    document.save();
-
-    Assert.assertEquals(document.getDirtyFields(), new String[] {});
-    Assert.assertFalse(document.isDirty());
-
-    final List<String> trackedList = document.field("embeddedlist");
-    trackedList.add("value2");
-
-    document.reload();
-
-    Assert.assertEquals(document.getDirtyFields(), new String[] {});
-    Assert.assertFalse(document.isDirty());
-    Assert.assertNull(document.getCollectionTimeLine("embeddedlist"));
-  }
-
-  public void testRemoveFieldUsingIterator() {
-    final ODocument document = new ODocument("DocumentTrackingTestClass");
-
-    final List<String> list = new ArrayList<String>();
-    list.add("value1");
-
-    document.field("embeddedlist", list);
-    document.save();
-
-    Assert.assertEquals(document.getDirtyFields(), new String[] {});
-    Assert.assertFalse(document.isDirty());
-
-    final List<String> trackedList = document.field("embeddedlist");
-    trackedList.add("value2");
-
-    final Iterator fieldIterator = document.iterator();
-    fieldIterator.next();
-    fieldIterator.remove();
-
-    Assert.assertEquals(document.getDirtyFields(), new String[] { "embeddedlist" });
-    Assert.assertTrue(document.isDirty());
-    Assert.assertNull(document.getCollectionTimeLine("embeddedlist"));
-  }
-
-}
+package com.orientechnologies.orient.test.database.auto;
+
+import java.util.ArrayList;
+import java.util.HashMap;
+import java.util.HashSet;
+import java.util.Iterator;
+import java.util.List;
+import java.util.Map;
+import java.util.Set;
+
+import org.testng.Assert;
+import org.testng.annotations.AfterMethod;
+import org.testng.annotations.BeforeClass;
+import org.testng.annotations.BeforeMethod;
+import org.testng.annotations.Parameters;
+import org.testng.annotations.Test;
+import com.orientechnologies.orient.core.db.document.ODatabaseDocumentTx;
+import com.orientechnologies.orient.core.db.record.OMultiValueChangeTimeLine;
+import com.orientechnologies.orient.core.db.record.OMultiValueChangeEvent;
+import com.orientechnologies.orient.core.db.record.OTrackedList;
+import com.orientechnologies.orient.core.db.record.OTrackedMap;
+import com.orientechnologies.orient.core.db.record.OTrackedSet;
+import com.orientechnologies.orient.core.id.ORID;
+import com.orientechnologies.orient.core.metadata.schema.OClass;
+import com.orientechnologies.orient.core.metadata.schema.OType;
+import com.orientechnologies.orient.core.record.impl.ODocument;
+
+@Test
+public class DocumentTrackingTest {
+  private final ODatabaseDocumentTx database;
+
+  @Parameters(value = "url")
+  public DocumentTrackingTest(final String iURL) {
+    database = new ODatabaseDocumentTx(iURL);
+  }
+
+  @BeforeClass
+  public void beforeClass() {
+    if (database.isClosed()) {
+      database.open("admin", "admin");
+    }
+
+    if (!database.getMetadata().getSchema().existsClass("DocumentTrackingTestClass")) {
+      final OClass trackedClass = database.getMetadata().getSchema().createClass("DocumentTrackingTestClass");
+      trackedClass.createProperty("embeddedlist", OType.EMBEDDEDLIST);
+      trackedClass.createProperty("embeddedmap", OType.EMBEDDEDMAP);
+      trackedClass.createProperty("embeddedset", OType.EMBEDDEDSET);
+      trackedClass.createProperty("linkset", OType.LINKSET);
+      trackedClass.createProperty("linklist", OType.LINKLIST);
+      trackedClass.createProperty("linkmap", OType.LINKMAP);
+
+      database.getMetadata().getSchema().save();
+    }
+
+    database.close();
+  }
+
+  @BeforeMethod
+  public void beforeMethod() {
+    database.open("admin", "admin");
+  }
+
+  @AfterMethod
+  public void afterMethod() {
+    database.close();
+  }
+
+  public void testDocumentEmbeddedListTrackingAfterSave() {
+    final ODocument document = new ODocument();
+
+    final List<String> list = new ArrayList<String>();
+    list.add("value1");
+
+    document.field("embeddedlist", list, OType.EMBEDDEDLIST);
+    document.field("val", 1);
+    document.save();
+
+    Assert.assertEquals(document.getDirtyFields(), new String[] {});
+    Assert.assertFalse(document.isDirty());
+
+    final List<String> trackedList = document.field("embeddedlist");
+    trackedList.add("value2");
+
+    Assert.assertTrue(document.isDirty());
+
+    final OMultiValueChangeTimeLine timeLine = document.getCollectionTimeLine("embeddedlist");
+    Assert.assertNotNull(timeLine);
+
+    Assert.assertNotNull(timeLine.getMultiValueChangeEvents());
+
+    final List<OMultiValueChangeEvent> firedEvents = new ArrayList<OMultiValueChangeEvent>();
+    firedEvents.add(new OMultiValueChangeEvent(OMultiValueChangeEvent.OChangeType.ADD, 1, "value2"));
+
+    Assert.assertEquals(timeLine.getMultiValueChangeEvents(), firedEvents);
+
+    Assert.assertEquals(document.getDirtyFields(), new String[] { "embeddedlist" });
+  }
+
+  public void testDocumentEmbeddedMapTrackingAfterSave() {
+    final ODocument document = new ODocument();
+
+    final Map<String, String> map = new HashMap<String, String>();
+    map.put("key1", "value1");
+
+    document.field("embeddedmap", map, OType.EMBEDDEDMAP);
+    document.field("val", 1);
+    document.save();
+
+    Assert.assertEquals(document.getDirtyFields(), new String[] {});
+    Assert.assertFalse(document.isDirty());
+
+    final Map<String, String> trackedMap = document.field("embeddedmap");
+    trackedMap.put("key2", "value2");
+
+    Assert.assertTrue(document.isDirty());
+
+    final OMultiValueChangeTimeLine timeLine = document.getCollectionTimeLine("embeddedmap");
+    Assert.assertNotNull(timeLine);
+
+    Assert.assertNotNull(timeLine.getMultiValueChangeEvents());
+
+    final List<OMultiValueChangeEvent> firedEvents = new ArrayList<OMultiValueChangeEvent>();
+    firedEvents.add(new OMultiValueChangeEvent(OMultiValueChangeEvent.OChangeType.ADD, "key2", "value2"));
+
+    Assert.assertEquals(timeLine.getMultiValueChangeEvents(), firedEvents);
+
+    Assert.assertEquals(document.getDirtyFields(), new String[] { "embeddedmap" });
+  }
+
+  public void testDocumentEmbeddedSetTrackingAfterSave() {
+    final ODocument document = new ODocument();
+
+    final Set<String> set = new HashSet<String>();
+    set.add("value1");
+
+    document.field("embeddedset", set, OType.EMBEDDEDSET);
+    document.field("val", 1);
+    document.save();
+
+    Assert.assertFalse(document.isDirty());
+    Assert.assertEquals(document.getDirtyFields(), new String[] {});
+
+    final Set<String> trackedSet = document.field("embeddedset");
+    trackedSet.add("value2");
+
+    Assert.assertTrue(document.isDirty());
+
+    final OMultiValueChangeTimeLine timeLine = document.getCollectionTimeLine("embeddedset");
+    Assert.assertNotNull(timeLine);
+
+    Assert.assertNotNull(timeLine.getMultiValueChangeEvents());
+
+    final List<OMultiValueChangeEvent> firedEvents = new ArrayList<OMultiValueChangeEvent>();
+    firedEvents.add(new OMultiValueChangeEvent(OMultiValueChangeEvent.OChangeType.ADD, "value2", "value2"));
+
+    Assert.assertEquals(timeLine.getMultiValueChangeEvents(), firedEvents);
+
+    Assert.assertEquals(document.getDirtyFields(), new String[] { "embeddedset" });
+  }
+
+  public void testDocumentLinkSetTrackingAfterSave() {
+    final ODocument docOne = new ODocument();
+    docOne.save();
+
+    final ODocument docTwo = new ODocument();
+    docTwo.save();
+
+    final ODocument document = new ODocument();
+
+    final Set<ORID> set = new HashSet<ORID>();
+    set.add(docOne.getIdentity());
+
+    document.field("linkset", set, OType.LINKSET);
+    document.field("val", 1);
+    document.save();
+
+    Assert.assertFalse(document.isDirty());
+    Assert.assertEquals(document.getDirtyFields(), new String[] {});
+
+    final Set<ORID> trackedSet = document.field("linkset");
+    trackedSet.add(docTwo.getIdentity());
+
+    Assert.assertTrue(document.isDirty());
+
+    final OMultiValueChangeTimeLine timeLine = document.getCollectionTimeLine("linkset");
+    Assert.assertNotNull(timeLine);
+
+    Assert.assertEquals(document.getDirtyFields(), new String[] { "linkset" });
+  }
+
+  public void testDocumentLinkListTrackingAfterSave() {
+    final ODocument docOne = new ODocument();
+    docOne.save();
+
+    final ODocument docTwo = new ODocument();
+    docTwo.save();
+
+    final ODocument document = new ODocument();
+
+    final List<ORID> list = new ArrayList<ORID>();
+    list.add(docOne.getIdentity());
+
+    document.field("linklist", list, OType.LINKLIST);
+    document.field("val", 1);
+    document.save();
+
+    Assert.assertFalse(document.isDirty());
+    Assert.assertEquals(document.getDirtyFields(), new String[] {});
+
+    final List<ORID> trackedList = document.field("linklist");
+    trackedList.add(docTwo.getIdentity());
+
+    Assert.assertTrue(document.isDirty());
+
+    final OMultiValueChangeTimeLine timeLine = document.getCollectionTimeLine("linklist");
+    Assert.assertNotNull(timeLine);
+
+    Assert.assertEquals(document.getDirtyFields(), new String[] { "linklist" });
+  }
+
+  public void testDocumentLinkMapTrackingAfterSave() {
+    final ODocument docOne = new ODocument();
+    docOne.save();
+
+    final ODocument docTwo = new ODocument();
+    docTwo.save();
+
+    final ODocument document = new ODocument();
+
+    final Map<String, ORID> map = new HashMap<String, ORID>();
+    map.put("key1", docOne.getIdentity());
+
+    document.field("linkmap", map, OType.LINKMAP);
+    document.field("val", 1);
+    document.save();
+
+    Assert.assertFalse(document.isDirty());
+    Assert.assertEquals(document.getDirtyFields(), new String[] {});
+
+    final Map<String, ORID> trackedMap = document.field("linkmap");
+    trackedMap.put("key2", docTwo.getIdentity());
+
+    final OMultiValueChangeTimeLine timeLine = document.getCollectionTimeLine("linkmap");
+    Assert.assertNotNull(timeLine);
+
+    Assert.assertEquals(document.getDirtyFields(), new String[] { "linkmap" });
+  }
+
+  public void testDocumentEmbeddedListTrackingAfterSaveCacheDisabled() {
+    database.getLocalCache().clear();
+
+    database.getLocalCache().setEnable(false);
+
+    final ODocument document = new ODocument();
+
+    final List<String> list = new ArrayList<String>();
+    list.add("value1");
+
+    document.field("embeddedlist", list, OType.EMBEDDEDLIST);
+    document.field("val", 1);
+    document.save();
+
+    Assert.assertEquals(document.getDirtyFields(), new String[] {});
+    Assert.assertFalse(document.isDirty());
+
+    final List<String> trackedList = document.field("embeddedlist");
+    trackedList.add("value2");
+
+    Assert.assertTrue(document.isDirty());
+
+    final OMultiValueChangeTimeLine timeLine = document.getCollectionTimeLine("embeddedlist");
+    Assert.assertNotNull(timeLine);
+
+    Assert.assertNotNull(timeLine.getMultiValueChangeEvents());
+
+    final List<OMultiValueChangeEvent> firedEvents = new ArrayList<OMultiValueChangeEvent>();
+    firedEvents.add(new OMultiValueChangeEvent(OMultiValueChangeEvent.OChangeType.ADD, 1, "value2"));
+
+    Assert.assertEquals(timeLine.getMultiValueChangeEvents(), firedEvents);
+
+    Assert.assertEquals(document.getDirtyFields(), new String[] { "embeddedlist" });
+
+    database.getLocalCache().setEnable(true);
+  }
+
+  public void testDocumentEmbeddedMapTrackingAfterSaveCacheDisabled() {
+    database.getLocalCache().clear();
+
+    database.getLocalCache().setEnable(false);
+
+    final ODocument document = new ODocument();
+
+    final Map<String, String> map = new HashMap<String, String>();
+    map.put("key1", "value1");
+
+    document.field("embeddedmap", map, OType.EMBEDDEDMAP);
+    document.field("val", 1);
+    document.save();
+
+    Assert.assertEquals(document.getDirtyFields(), new String[] {});
+    Assert.assertFalse(document.isDirty());
+
+    final Map<String, String> trackedMap = document.field("embeddedmap");
+    trackedMap.put("key2", "value2");
+
+    Assert.assertTrue(document.isDirty());
+
+    final OMultiValueChangeTimeLine timeLine = document.getCollectionTimeLine("embeddedmap");
+    Assert.assertNotNull(timeLine);
+
+    Assert.assertNotNull(timeLine.getMultiValueChangeEvents());
+
+    final List<OMultiValueChangeEvent> firedEvents = new ArrayList<OMultiValueChangeEvent>();
+    firedEvents.add(new OMultiValueChangeEvent(OMultiValueChangeEvent.OChangeType.ADD, "key2", "value2"));
+
+    Assert.assertEquals(timeLine.getMultiValueChangeEvents(), firedEvents);
+
+    Assert.assertEquals(document.getDirtyFields(), new String[] { "embeddedmap" });
+
+    database.getLocalCache().setEnable(true);
+  }
+
+  public void testDocumentEmbeddedSetTrackingAfterSaveCacheDisabled() {
+    database.getLocalCache().clear();
+
+    database.getLocalCache().setEnable(false);
+
+    final ODocument document = new ODocument();
+
+    final Set<String> set = new HashSet<String>();
+    set.add("value1");
+
+    document.field("embeddedset", set, OType.EMBEDDEDSET);
+    document.field("val", 1);
+    document.save();
+
+    Assert.assertFalse(document.isDirty());
+    Assert.assertEquals(document.getDirtyFields(), new String[] {});
+
+    final Set<String> trackedSet = document.field("embeddedset");
+    trackedSet.add("value2");
+
+    Assert.assertTrue(document.isDirty());
+
+    final OMultiValueChangeTimeLine timeLine = document.getCollectionTimeLine("embeddedset");
+    Assert.assertNotNull(timeLine);
+
+    Assert.assertNotNull(timeLine.getMultiValueChangeEvents());
+
+    final List<OMultiValueChangeEvent> firedEvents = new ArrayList<OMultiValueChangeEvent>();
+    firedEvents.add(new OMultiValueChangeEvent(OMultiValueChangeEvent.OChangeType.ADD, "value2", "value2"));
+
+    Assert.assertEquals(timeLine.getMultiValueChangeEvents(), firedEvents);
+
+    Assert.assertEquals(document.getDirtyFields(), new String[] { "embeddedset" });
+
+    database.getLocalCache().setEnable(true);
+  }
+
+  public void testDocumentLinkSetTrackingAfterSaveCacheDisabled() {
+    database.getLocalCache().clear();
+
+    database.getLocalCache().setEnable(false);
+
+    final ODocument docOne = new ODocument();
+    docOne.save();
+
+    final ODocument docTwo = new ODocument();
+    docTwo.save();
+
+    final ODocument document = new ODocument();
+
+    final Set<ORID> set = new HashSet<ORID>();
+    set.add(docOne.getIdentity());
+
+    document.field("linkset", set, OType.LINKSET);
+    document.field("val", 1);
+    document.save();
+
+    Assert.assertFalse(document.isDirty());
+    Assert.assertEquals(document.getDirtyFields(), new String[] {});
+
+    final Set<ORID> trackedSet = document.field("linkset");
+    trackedSet.add(docTwo.getIdentity());
+
+    Assert.assertTrue(document.isDirty());
+
+    final OMultiValueChangeTimeLine timeLine = document.getCollectionTimeLine("linkset");
+    Assert.assertNotNull(timeLine);
+
+    Assert.assertEquals(document.getDirtyFields(), new String[] { "linkset" });
+
+    database.getLocalCache().setEnable(true);
+  }
+
+  public void testDocumentLinkListTrackingAfterSaveCacheDisabled() {
+    database.getLocalCache().clear();
+
+    database.getLocalCache().setEnable(false);
+
+    final ODocument docOne = new ODocument();
+    docOne.save();
+
+    final ODocument docTwo = new ODocument();
+    docTwo.save();
+
+    final ODocument document = new ODocument();
+
+    final List<ORID> list = new ArrayList<ORID>();
+    list.add(docOne.getIdentity());
+
+    document.field("linklist", list, OType.LINKLIST);
+    document.field("val", 1);
+    document.save();
+
+    Assert.assertFalse(document.isDirty());
+    Assert.assertEquals(document.getDirtyFields(), new String[] {});
+
+    final List<ORID> trackedList = document.field("linklist");
+    trackedList.add(docTwo.getIdentity());
+
+    Assert.assertTrue(document.isDirty());
+
+    final OMultiValueChangeTimeLine timeLine = document.getCollectionTimeLine("linklist");
+    Assert.assertNotNull(timeLine);
+
+    Assert.assertEquals(document.getDirtyFields(), new String[] { "linklist" });
+
+    database.getLocalCache().setEnable(true);
+  }
+
+  public void testDocumentLinkMapTrackingAfterSaveCacheDisabled() {
+    database.getLocalCache().clear();
+
+    database.getLocalCache().setEnable(false);
+
+    final ODocument docOne = new ODocument();
+    docOne.save();
+
+    final ODocument docTwo = new ODocument();
+    docTwo.save();
+
+    final ODocument document = new ODocument();
+
+    final Map<String, ORID> map = new HashMap<String, ORID>();
+    map.put("key1", docOne.getIdentity());
+
+    document.field("linkmap", map, OType.LINKMAP);
+    document.field("val", 1);
+    document.save();
+
+    Assert.assertFalse(document.isDirty());
+    Assert.assertEquals(document.getDirtyFields(), new String[] {});
+
+    final Map<String, ORID> trackedMap = document.field("linkmap");
+    trackedMap.put("key2", docTwo.getIdentity());
+
+    final OMultiValueChangeTimeLine timeLine = document.getCollectionTimeLine("linkmap");
+    Assert.assertNotNull(timeLine);
+
+    Assert.assertEquals(document.getDirtyFields(), new String[] { "linkmap" });
+
+    database.getLocalCache().setEnable(true);
+  }
+
+  public void testDocumentEmbeddedListTrackingAfterSaveWitClass() {
+    final ODocument document = new ODocument("DocumentTrackingTestClass");
+
+    final List<String> list = new ArrayList<String>();
+    list.add("value1");
+
+    document.field("embeddedlist", list);
+    document.field("val", 1);
+    document.save();
+
+    Assert.assertEquals(document.getDirtyFields(), new String[] {});
+    Assert.assertFalse(document.isDirty());
+
+    final List<String> trackedList = document.field("embeddedlist");
+    trackedList.add("value2");
+
+    Assert.assertTrue(document.isDirty());
+
+    final OMultiValueChangeTimeLine timeLine = document.getCollectionTimeLine("embeddedlist");
+    Assert.assertNotNull(timeLine);
+
+    Assert.assertNotNull(timeLine.getMultiValueChangeEvents());
+
+    final List<OMultiValueChangeEvent> firedEvents = new ArrayList<OMultiValueChangeEvent>();
+    firedEvents.add(new OMultiValueChangeEvent(OMultiValueChangeEvent.OChangeType.ADD, 1, "value2"));
+
+    Assert.assertEquals(timeLine.getMultiValueChangeEvents(), firedEvents);
+    Assert.assertTrue(document.isDirty());
+
+    Assert.assertEquals(document.getDirtyFields(), new String[] { "embeddedlist" });
+  }
+
+  public void testDocumentEmbeddedMapTrackingAfterSaveWithClass() {
+    final ODocument document = new ODocument("DocumentTrackingTestClass");
+
+    final Map<String, String> map = new HashMap<String, String>();
+    map.put("key1", "value1");
+
+    document.field("embeddedmap", map);
+    document.field("val", 1);
+    document.save();
+
+    Assert.assertEquals(document.getDirtyFields(), new String[] {});
+    Assert.assertFalse(document.isDirty());
+
+    final Map<String, String> trackedMap = document.field("embeddedmap");
+    trackedMap.put("key2", "value2");
+
+    Assert.assertTrue(document.isDirty());
+
+    final OMultiValueChangeTimeLine timeLine = document.getCollectionTimeLine("embeddedmap");
+    Assert.assertNotNull(timeLine);
+
+    Assert.assertNotNull(timeLine.getMultiValueChangeEvents());
+
+    final List<OMultiValueChangeEvent> firedEvents = new ArrayList<OMultiValueChangeEvent>();
+    firedEvents.add(new OMultiValueChangeEvent(OMultiValueChangeEvent.OChangeType.ADD, "key2", "value2"));
+
+    Assert.assertEquals(timeLine.getMultiValueChangeEvents(), firedEvents);
+
+    Assert.assertEquals(document.getDirtyFields(), new String[] { "embeddedmap" });
+  }
+
+  public void testDocumentEmbeddedSetTrackingAfterSaveWithClass() {
+    final ODocument document = new ODocument("DocumentTrackingTestClass");
+
+    final Set<String> set = new HashSet<String>();
+    set.add("value1");
+
+    document.field("embeddedset", set);
+    document.field("val", 1);
+    document.save();
+
+    Assert.assertFalse(document.isDirty());
+    Assert.assertEquals(document.getDirtyFields(), new String[] {});
+
+    final Set<String> trackedSet = document.field("embeddedset");
+    trackedSet.add("value2");
+
+    Assert.assertTrue(document.isDirty());
+
+    final OMultiValueChangeTimeLine timeLine = document.getCollectionTimeLine("embeddedset");
+    Assert.assertNotNull(timeLine);
+
+    Assert.assertNotNull(timeLine.getMultiValueChangeEvents());
+
+    final List<OMultiValueChangeEvent> firedEvents = new ArrayList<OMultiValueChangeEvent>();
+    firedEvents.add(new OMultiValueChangeEvent(OMultiValueChangeEvent.OChangeType.ADD, "value2", "value2"));
+
+    Assert.assertEquals(timeLine.getMultiValueChangeEvents(), firedEvents);
+
+    Assert.assertEquals(document.getDirtyFields(), new String[] { "embeddedset" });
+  }
+
+  public void testDocumentLinkSetTrackingAfterSaveWithClass() {
+    final ODocument docOne = new ODocument();
+    docOne.save();
+
+    final ODocument docTwo = new ODocument();
+    docTwo.save();
+
+    final ODocument document = new ODocument("DocumentTrackingTestClass");
+
+    final Set<ORID> set = new HashSet<ORID>();
+    set.add(docOne.getIdentity());
+
+    document.field("linkset", set);
+    document.field("val", 1);
+    document.save();
+
+    Assert.assertFalse(document.isDirty());
+    Assert.assertEquals(document.getDirtyFields(), new String[] {});
+
+    final Set<ORID> trackedSet = document.field("linkset");
+    trackedSet.add(docTwo.getIdentity());
+
+    final OMultiValueChangeTimeLine timeLine = document.getCollectionTimeLine("linkset");
+    Assert.assertNotNull(timeLine);
+
+    Assert.assertEquals(document.getDirtyFields(), new String[] { "linkset" });
+  }
+
+  public void testDocumentLinkListTrackingAfterSaveWithClass() {
+    final ODocument docOne = new ODocument();
+    docOne.save();
+
+    final ODocument docTwo = new ODocument();
+    docTwo.save();
+
+    final ODocument document = new ODocument("DocumentTrackingTestClass");
+
+    final List<ORID> list = new ArrayList<ORID>();
+    list.add(docOne.getIdentity());
+
+    document.field("linklist", list);
+    document.field("val", 1);
+    document.save();
+
+    Assert.assertFalse(document.isDirty());
+    Assert.assertEquals(document.getDirtyFields(), new String[] {});
+
+    final List<ORID> trackedList = document.field("linklist");
+    trackedList.add(docTwo.getIdentity());
+
+    Assert.assertTrue(document.isDirty());
+
+    final OMultiValueChangeTimeLine timeLine = document.getCollectionTimeLine("linklist");
+    Assert.assertNotNull(timeLine);
+
+    Assert.assertEquals(document.getDirtyFields(), new String[] { "linklist" });
+  }
+
+  public void testDocumentLinkMapTrackingAfterSaveWithClass() {
+    final ODocument docOne = new ODocument();
+    docOne.save();
+
+    final ODocument docTwo = new ODocument();
+    docTwo.save();
+
+    final ODocument document = new ODocument("DocumentTrackingTestClass");
+
+    final Map<String, ORID> map = new HashMap<String, ORID>();
+    map.put("key1", docOne.getIdentity());
+
+    document.field("linkmap", map);
+    document.field("val", 1);
+    document.save();
+
+    Assert.assertFalse(document.isDirty());
+    Assert.assertEquals(document.getDirtyFields(), new String[] {});
+
+    final Map<String, ORID> trackedMap = document.field("linkmap");
+    trackedMap.put("key2", docTwo.getIdentity());
+
+    final OMultiValueChangeTimeLine timeLine = document.getCollectionTimeLine("linkmap");
+    Assert.assertNotNull(timeLine);
+
+    Assert.assertEquals(document.getDirtyFields(), new String[] { "linkmap" });
+  }
+
+  public void testDocumentEmbeddedListTrackingAfterConversion() {
+    final ODocument document = new ODocument();
+
+    final Set<String> set = new HashSet<String>();
+    set.add("value1");
+
+    document.field("embeddedlist", set);
+    document.field("val", 1);
+    document.save();
+
+    Assert.assertEquals(document.getDirtyFields(), new String[] {});
+    Assert.assertFalse(document.isDirty());
+
+    final List<String> trackedList = document.field("embeddedlist", OType.EMBEDDEDLIST);
+    trackedList.add("value2");
+
+    Assert.assertTrue(document.isDirty());
+
+    final OMultiValueChangeTimeLine timeLine = document.getCollectionTimeLine("embeddedlist");
+    Assert.assertNotNull(timeLine);
+
+    Assert.assertNotNull(timeLine.getMultiValueChangeEvents());
+
+    final List<OMultiValueChangeEvent> firedEvents = new ArrayList<OMultiValueChangeEvent>();
+    firedEvents.add(new OMultiValueChangeEvent(OMultiValueChangeEvent.OChangeType.ADD, 1, "value2"));
+
+    Assert.assertEquals(timeLine.getMultiValueChangeEvents(), firedEvents);
+
+    Assert.assertEquals(document.getDirtyFields(), new String[] { "embeddedlist" });
+  }
+
+  public void testDocumentEmbeddedSetTrackingAfterConversion() {
+    final ODocument document = new ODocument();
+
+    final List<String> list = new ArrayList<String>();
+    list.add("value1");
+
+    document.field("embeddedset", list);
+    document.field("val", 1);
+    document.save();
+
+    Assert.assertFalse(document.isDirty());
+    Assert.assertEquals(document.getDirtyFields(), new String[] {});
+
+    final Set<String> trackedSet = document.field("embeddedset", OType.EMBEDDEDSET);
+    trackedSet.add("value2");
+
+    Assert.assertTrue(document.isDirty());
+
+    final OMultiValueChangeTimeLine timeLine = document.getCollectionTimeLine("embeddedset");
+    Assert.assertNotNull(timeLine);
+
+    Assert.assertNotNull(timeLine.getMultiValueChangeEvents());
+
+    final List<OMultiValueChangeEvent> firedEvents = new ArrayList<OMultiValueChangeEvent>();
+    firedEvents.add(new OMultiValueChangeEvent(OMultiValueChangeEvent.OChangeType.ADD, "value2", "value2"));
+
+    Assert.assertEquals(timeLine.getMultiValueChangeEvents(), firedEvents);
+
+    Assert.assertEquals(document.getDirtyFields(), new String[] { "embeddedset" });
+  }
+
+  public void testDocumentEmbeddedListTrackingAfterReplace() {
+    final ODocument document = new ODocument("DocumentTrackingTestClass");
+
+    final List<String> list = new ArrayList<String>();
+    list.add("value1");
+
+    document.field("embeddedlist", list);
+    document.field("val", 1);
+    document.save();
+
+    Assert.assertEquals(document.getDirtyFields(), new String[] {});
+    Assert.assertFalse(document.isDirty());
+
+    final List<String> trackedList = document.field("embeddedlist");
+    trackedList.add("value2");
+
+    final List<String> newTrackedList = new OTrackedList<String>(document);
+    document.field("embeddedlist", newTrackedList);
+    newTrackedList.add("value3");
+
+    Assert.assertTrue(document.isDirty());
+
+    final OMultiValueChangeTimeLine timeLine = document.getCollectionTimeLine("embeddedlist");
+    Assert.assertNull(timeLine);
+
+    Assert.assertEquals(document.getDirtyFields(), new String[] { "embeddedlist" });
+  }
+
+  public void testDocumentEmbeddedMapTrackingAfterReplace() {
+    final ODocument document = new ODocument("DocumentTrackingTestClass");
+
+    final Map<String, String> map = new HashMap<String, String>();
+    map.put("key1", "value1");
+
+    document.field("embeddedmap", map);
+    document.field("val", 1);
+    document.save();
+
+    Assert.assertEquals(document.getDirtyFields(), new String[] {});
+    Assert.assertFalse(document.isDirty());
+
+    final Map<String, String> trackedMap = document.field("embeddedmap");
+    trackedMap.put("key2", "value2");
+
+    final Map<Object, String> newTrackedMap = new OTrackedMap<String>(document);
+    document.field("embeddedmap", newTrackedMap);
+    newTrackedMap.put("key3", "value3");
+
+    Assert.assertTrue(document.isDirty());
+
+    final OMultiValueChangeTimeLine timeLine = document.getCollectionTimeLine("embeddedmap");
+    Assert.assertNull(timeLine);
+
+    Assert.assertEquals(document.getDirtyFields(), new String[] { "embeddedmap" });
+  }
+
+  public void testDocumentEmbeddedSetTrackingAfterReplace() {
+    final ODocument document = new ODocument("DocumentTrackingTestClass");
+
+    final Set<String> set = new HashSet<String>();
+    set.add("value1");
+
+    document.field("embeddedset", set);
+    document.field("val", 1);
+    document.save();
+
+    Assert.assertFalse(document.isDirty());
+    Assert.assertEquals(document.getDirtyFields(), new String[] {});
+
+    final Set<String> trackedSet = document.field("embeddedset");
+    trackedSet.add("value2");
+
+    final Set<String> newTrackedSet = new OTrackedSet<String>(document);
+    document.field("embeddedset", newTrackedSet);
+    newTrackedSet.add("value3");
+
+    Assert.assertTrue(document.isDirty());
+
+    final OMultiValueChangeTimeLine timeLine = document.getCollectionTimeLine("embeddedset");
+    Assert.assertNull(timeLine);
+
+    Assert.assertEquals(document.getDirtyFields(), new String[] { "embeddedset" });
+  }
+
+  public void testRemoveField() {
+    final ODocument document = new ODocument("DocumentTrackingTestClass");
+
+    final List<String> list = new ArrayList<String>();
+    list.add("value1");
+
+    document.field("embeddedlist", list);
+    document.field("val", 1);
+    document.save();
+
+    Assert.assertEquals(document.getDirtyFields(), new String[] {});
+    Assert.assertFalse(document.isDirty());
+
+    final List<String> trackedList = document.field("embeddedlist");
+    trackedList.add("value2");
+
+    document.removeField("embeddedlist");
+
+    Assert.assertEquals(document.getDirtyFields(), new String[] { "embeddedlist" });
+    Assert.assertTrue(document.isDirty());
+    Assert.assertNull(document.getCollectionTimeLine("embeddedlist"));
+  }
+
+  public void testTrackingChangesSwitchedOff() {
+    final ODocument document = new ODocument("DocumentTrackingTestClass");
+
+    final List<String> list = new ArrayList<String>();
+    list.add("value1");
+
+    document.field("embeddedlist", list);
+    document.field("val", 1);
+    document.save();
+
+    Assert.assertEquals(document.getDirtyFields(), new String[] {});
+    Assert.assertFalse(document.isDirty());
+
+    final List<String> trackedList = document.field("embeddedlist");
+    trackedList.add("value2");
+
+    document.setTrackingChanges(false);
+
+    Assert.assertEquals(document.getDirtyFields(), new String[] {});
+    Assert.assertTrue(document.isDirty());
+    Assert.assertNull(document.getCollectionTimeLine("embeddedlist"));
+  }
+
+  public void testTrackingChangesSwitchedOn() {
+    final ODocument document = new ODocument("DocumentTrackingTestClass");
+
+    final List<String> list = new ArrayList<String>();
+    list.add("value1");
+
+    document.field("embeddedlist", list);
+    document.field("val", 1);
+    document.save();
+
+    Assert.assertEquals(document.getDirtyFields(), new String[] {});
+    Assert.assertFalse(document.isDirty());
+
+    final List<String> trackedList = document.field("embeddedlist");
+    trackedList.add("value2");
+
+    document.setTrackingChanges(false);
+    document.setTrackingChanges(true);
+
+    trackedList.add("value3");
+
+    Assert.assertEquals(document.getDirtyFields(), new String[] { "embeddedlist" });
+    Assert.assertTrue(document.isDirty());
+    Assert.assertNotNull(document.getCollectionTimeLine("embeddedlist"));
+
+    final List<OMultiValueChangeEvent> firedEvents = new ArrayList<OMultiValueChangeEvent>();
+    firedEvents.add(new OMultiValueChangeEvent(OMultiValueChangeEvent.OChangeType.ADD, 2, "value3"));
+
+    OMultiValueChangeTimeLine timeLine = document.getCollectionTimeLine("embeddedlist");
+
+    Assert.assertEquals(timeLine.getMultiValueChangeEvents(), firedEvents);
+
+  }
+
+  public void testReset() {
+    final ODocument document = new ODocument("DocumentTrackingTestClass");
+
+    final List<String> list = new ArrayList<String>();
+    list.add("value1");
+
+    document.field("embeddedlist", list);
+    document.field("val", 1);
+    document.save();
+
+    Assert.assertEquals(document.getDirtyFields(), new String[] {});
+    Assert.assertFalse(document.isDirty());
+
+    final List<String> trackedList = document.field("embeddedlist");
+    trackedList.add("value2");
+
+    document.reset();
+
+    Assert.assertEquals(document.getDirtyFields(), new String[] {});
+    Assert.assertTrue(document.isDirty());
+    Assert.assertNull(document.getCollectionTimeLine("embeddedlist"));
+  }
+
+  public void testClear() {
+    final ODocument document = new ODocument("DocumentTrackingTestClass");
+
+    final List<String> list = new ArrayList<String>();
+    list.add("value1");
+
+    document.field("embeddedlist", list);
+    document.field("val", 1);
+    document.save();
+
+    Assert.assertEquals(document.getDirtyFields(), new String[] {});
+    Assert.assertFalse(document.isDirty());
+
+    final List<String> trackedList = document.field("embeddedlist");
+    trackedList.add("value2");
+
+    document.clear();
+
+    Assert.assertEquals(document.getDirtyFields(), new String[] {});
+    Assert.assertTrue(document.isDirty());
+    Assert.assertNull(document.getCollectionTimeLine("embeddedlist"));
+  }
+
+  public void testUnload() {
+    final ODocument document = new ODocument("DocumentTrackingTestClass");
+
+    final List<String> list = new ArrayList<String>();
+    list.add("value1");
+
+    document.field("embeddedlist", list);
+    document.field("val", 1);
+    document.save();
+
+    Assert.assertEquals(document.getDirtyFields(), new String[] {});
+    Assert.assertFalse(document.isDirty());
+
+    final List<String> trackedList = document.field("embeddedlist");
+    trackedList.add("value2");
+
+    document.unload();
+
+    Assert.assertEquals(document.getDirtyFields(), new String[] {});
+    Assert.assertFalse(document.isDirty());
+    Assert.assertNull(document.getCollectionTimeLine("embeddedlist"));
+  }
+
+  public void testUnsetDirty() {
+    final ODocument document = new ODocument("DocumentTrackingTestClass");
+
+    final List<String> list = new ArrayList<String>();
+    list.add("value1");
+
+    document.field("embeddedlist", list);
+    document.field("val", 1);
+    document.save();
+
+    Assert.assertEquals(document.getDirtyFields(), new String[] {});
+    Assert.assertFalse(document.isDirty());
+
+    final List<String> trackedList = document.field("embeddedlist");
+    trackedList.add("value2");
+
+    document.unsetDirty();
+
+    Assert.assertFalse(document.isDirty());
+  }
+
+  public void testReload() {
+    final ODocument document = new ODocument("DocumentTrackingTestClass");
+
+    final List<String> list = new ArrayList<String>();
+    list.add("value1");
+
+    document.field("embeddedlist", list);
+    document.field("val", 1);
+    document.save();
+
+    Assert.assertEquals(document.getDirtyFields(), new String[] {});
+    Assert.assertFalse(document.isDirty());
+
+    final List<String> trackedList = document.field("embeddedlist");
+    trackedList.add("value2");
+
+    document.reload();
+
+    Assert.assertEquals(document.getDirtyFields(), new String[] {});
+    Assert.assertFalse(document.isDirty());
+    Assert.assertNull(document.getCollectionTimeLine("embeddedlist"));
+  }
+
+  public void testRemoveFieldUsingIterator() {
+    final ODocument document = new ODocument("DocumentTrackingTestClass");
+
+    final List<String> list = new ArrayList<String>();
+    list.add("value1");
+
+    document.field("embeddedlist", list);
+    document.save();
+
+    Assert.assertEquals(document.getDirtyFields(), new String[] {});
+    Assert.assertFalse(document.isDirty());
+
+    final List<String> trackedList = document.field("embeddedlist");
+    trackedList.add("value2");
+
+    final Iterator fieldIterator = document.iterator();
+    fieldIterator.next();
+    fieldIterator.remove();
+
+    Assert.assertEquals(document.getDirtyFields(), new String[] { "embeddedlist" });
+    Assert.assertTrue(document.isDirty());
+    Assert.assertNull(document.getCollectionTimeLine("embeddedlist"));
+  }
+
+}
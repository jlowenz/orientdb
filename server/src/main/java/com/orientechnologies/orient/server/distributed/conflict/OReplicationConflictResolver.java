--- conflicted
+++ resolved
@@ -1,53 +1,49 @@
-/*
- * Copyright 2009-2012 Luca Garulli (l.garulli--at--orientechnologies.com)
- *
- * Licensed under the Apache License, Version 2.0 (the "License");
- * you may not use this file except in compliance with the License.
- * You may obtain a copy of the License at
- *
- *     http://www.apache.org/licenses/LICENSE-2.0
- *
- * Unless required by applicable law or agreed to in writing, software
- * distributed under the License is distributed on an "AS IS" BASIS,
- * WITHOUT WARRANTIES OR CONDITIONS OF ANY KIND, either express or implied.
- * See the License for the specific language governing permissions and
- * limitations under the License.
- */
-
-package com.orientechnologies.orient.server.distributed.conflict;
-
-import com.orientechnologies.orient.core.id.ORecordId;
-import com.orientechnologies.orient.core.record.impl.ODocument;
-import com.orientechnologies.orient.core.version.ORecordVersion;
-import com.orientechnologies.orient.server.OServer;
-import com.orientechnologies.orient.server.distributed.ODistributedServerManager;
-
-/**
- * @author Luca Garulli (l.garulli--at--orientechnologies.com)
- * 
- */
-public interface OReplicationConflictResolver {
-  public void startup(final OServer iServer, ODistributedServerManager iCluster, String iStorageName);
-
-  public void shutdown();
-
-  public ODocument getAllConflicts();
-
-  public void handleUpdateConflict(String iRemoteNodeId, ORecordId iCurrentRID, ORecordVersion iCurrentVersion,
-      ORecordVersion iOtherVersion);
-
-<<<<<<< HEAD
-  public void handleCreateConflict(String iRemoteNodeId, ORecordId iCurrentRID, int iCurrentVersion, ORecordId iOtherRID, int iOtherVersion);
-=======
-  public void handleCreateConflict(String iRemoteNodeId, ORecordId iCurrentRID, int iCurrentVersion, ORecordId iOtherRID,
-      int iOtherVersion);
->>>>>>> 29716bd9
-
-  public void handleDeleteConflict(String iRemoteNodeId, ORecordId iCurrentRID);
-
-  public void handleCommandConflict(String iRemoteNodeId, Object iCommand, Object iLocalResult, Object iRemoteResult);
-
-  public boolean existConflictsForRecord(final ORecordId iRID);
-
-  public ODocument reset();
-}
+/*
+ * Copyright 2009-2012 Luca Garulli (l.garulli--at--orientechnologies.com)
+ *
+ * Licensed under the Apache License, Version 2.0 (the "License");
+ * you may not use this file except in compliance with the License.
+ * You may obtain a copy of the License at
+ *
+ *     http://www.apache.org/licenses/LICENSE-2.0
+ *
+ * Unless required by applicable law or agreed to in writing, software
+ * distributed under the License is distributed on an "AS IS" BASIS,
+ * WITHOUT WARRANTIES OR CONDITIONS OF ANY KIND, either express or implied.
+ * See the License for the specific language governing permissions and
+ * limitations under the License.
+ */
+
+package com.orientechnologies.orient.server.distributed.conflict;
+
+import com.orientechnologies.orient.core.id.ORecordId;
+import com.orientechnologies.orient.core.record.impl.ODocument;
+import com.orientechnologies.orient.core.version.ORecordVersion;
+import com.orientechnologies.orient.server.OServer;
+import com.orientechnologies.orient.server.distributed.ODistributedServerManager;
+
+/**
+ * @author Luca Garulli (l.garulli--at--orientechnologies.com)
+ * 
+ */
+public interface OReplicationConflictResolver {
+  public void startup(final OServer iServer, ODistributedServerManager iCluster, String iStorageName);
+
+  public void shutdown();
+
+  public ODocument getAllConflicts();
+
+  public void handleUpdateConflict(String iRemoteNodeId, ORecordId iCurrentRID, ORecordVersion iCurrentVersion,
+      ORecordVersion iOtherVersion);
+
+  public void handleCreateConflict(String iRemoteNodeId, ORecordId iCurrentRID, int iCurrentVersion, ORecordId iOtherRID,
+      int iOtherVersion);
+
+  public void handleDeleteConflict(String iRemoteNodeId, ORecordId iCurrentRID);
+
+  public void handleCommandConflict(String iRemoteNodeId, Object iCommand, Object iLocalResult, Object iRemoteResult);
+
+  public boolean existConflictsForRecord(final ORecordId iRID);
+
+  public ODocument reset();
+}
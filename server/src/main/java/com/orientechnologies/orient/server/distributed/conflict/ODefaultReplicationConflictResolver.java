--- conflicted
+++ resolved
@@ -1,310 +1,289 @@
-/*
- * Copyright 2010-2012 Luca Garulli (l.garulli--at--orientechnologies.com)
- *
- * Licensed under the Apache License, Version 2.0 (the "License");
- * you may not use this file except in compliance with the License.
- * You may obtain a copy of the License at
- *
- *     http://www.apache.org/licenses/LICENSE-2.0
- *
- * Unless required by applicable law or agreed to in writing, software
- * distributed under the License is distributed on an "AS IS" BASIS,
- * WITHOUT WARRANTIES OR CONDITIONS OF ANY KIND, either express or implied.
- * See the License for the specific language governing permissions and
- * limitations under the License.
- */
-package com.orientechnologies.orient.server.distributed.conflict;
-
-import java.util.Date;
-import java.util.List;
-
-import com.orientechnologies.orient.core.db.ODatabaseComplex;
-import com.orientechnologies.orient.core.db.ODatabaseRecordThreadLocal;
-import com.orientechnologies.orient.core.db.record.ODatabaseRecord;
-import com.orientechnologies.orient.core.db.record.OIdentifiable;
-import com.orientechnologies.orient.core.db.record.ORecordOperation;
-import com.orientechnologies.orient.core.exception.OConcurrentModificationException;
-import com.orientechnologies.orient.core.id.ORecordId;
-import com.orientechnologies.orient.core.index.OIndex;
-import com.orientechnologies.orient.core.metadata.schema.OClass;
-import com.orientechnologies.orient.core.metadata.schema.OClass.INDEX_TYPE;
-import com.orientechnologies.orient.core.metadata.schema.OProperty;
-import com.orientechnologies.orient.core.metadata.schema.OType;
-import com.orientechnologies.orient.core.record.ORecordInternal;
-import com.orientechnologies.orient.core.record.impl.ODocument;
-import com.orientechnologies.orient.core.sql.query.OSQLSynchQuery;
-import com.orientechnologies.orient.core.version.ORecordVersion;
-import com.orientechnologies.orient.server.OServer;
-import com.orientechnologies.orient.server.config.OServerUserConfiguration;
-import com.orientechnologies.orient.server.distributed.ODistributedAbstractPlugin;
-import com.orientechnologies.orient.server.distributed.ODistributedServerLog;
-import com.orientechnologies.orient.server.distributed.ODistributedServerLog.DIRECTION;
-import com.orientechnologies.orient.server.distributed.ODistributedServerManager;
-
-/**
- * Default conflict resolver.
- * 
- * @author Luca Garulli (l.garulli--at--orientechnologies.com)
- */
-public class ODefaultReplicationConflictResolver implements OReplicationConflictResolver {
-
-  private static final String       DISTRIBUTED_CONFLICT_CLASS = "ODistributedConflict";
-  private static final String       FIELD_RECORD               = "record";
-  private static final String       FIELD_NODE                 = "node";
-  private static final String       FIELD_DATE                 = "date";
-  private static final String       FIELD_OPERATION            = "operation";
-  private static final String       FIELD_OTHER_RID            = "otherRID";
-  private static final String       FIELD_CURRENT_VERSION      = "currentVersion";
-  private static final String       FIELD_OTHER_VERSION        = "otherVersion";
-  private static final int          MAX_RETRIES                = 10;
-
-  private boolean                   ignoreIfSameContent;
-  private boolean                   ignoreIfMergeOk;
-  private boolean                   latestAlwaysWin;
-
-  private ODatabaseComplex<?>       database;
-  private OIndex<?>                 index                      = null;
-  private OServer                   serverInstance;
-  private ODistributedServerManager cluster;
-
-  public ODefaultReplicationConflictResolver() {
-  }
-
-  public void startup(final OServer iServer, final ODistributedServerManager iCluster, final String iDatabaseName) {
-    serverInstance = iServer;
-    cluster = iCluster;
-
-    synchronized (this) {
-      if (index != null)
-        return;
-
-      final OServerUserConfiguration replicatorUser = serverInstance.getUser(ODistributedAbstractPlugin.REPLICATOR_USER);
-
-      final ODatabaseRecord threadDb = ODatabaseRecordThreadLocal.INSTANCE.getIfDefined();
-      if (threadDb != null && !threadDb.isClosed() && threadDb.getStorage().getName().equals(iDatabaseName))
-        database = threadDb;
-      else
-        database = serverInstance.openDatabase("document", iDatabaseName, replicatorUser.name, replicatorUser.password);
-
-      if (database.getMetadata() != null) {
-        OClass cls = database.getMetadata().getSchema().getClass(DISTRIBUTED_CONFLICT_CLASS);
-        final OProperty p;
-        if (cls == null) {
-          cls = database.getMetadata().getSchema().createClass(DISTRIBUTED_CONFLICT_CLASS);
-          index = cls.createProperty(FIELD_RECORD, OType.LINK).createIndex(INDEX_TYPE.UNIQUE);
-        } else {
-          p = cls.getProperty(FIELD_RECORD);
-          if (p == null)
-            index = cls.createProperty(FIELD_RECORD, OType.LINK).createIndex(INDEX_TYPE.UNIQUE);
-          else {
-            index = p.getIndex();
-          }
-        }
-      }
-    }
-  }
-
-  public void shutdown() {
-    if (database != null)
-      database.close();
-
-    if (index != null)
-      index = null;
-  }
-
-  @Override
-  public void handleCreateConflict(final String iRemoteNode, final ORecordId iCurrentRID, final int iCurrentVersion,
-      final ORecordId iOtherRID, final int iOtherVersion) {
-    if (iCurrentRID.equals(iOtherRID)) {
-<<<<<<< HEAD
-      // PATCH FOR THE CASE THE RECORD WAS DELETED WHILE THE NODE WAS OFFLINE: FORCE THE OTHER VERSION TO THE LOCAL ONE (-1 BECAUSE IT'S ALWAYS INCREMENTED)
-      ODistributedServerLog
-          .debug(
-              this,
-              cluster.getLocalNodeId(),
-              iRemoteNode,
-              DIRECTION.IN,
-              "Found conflict between versions on CREATE record %s/%s v.%d (other RID=%s v.%d). Current record version will be overwritten and no exception will be thrown",
-              database.getName(), iCurrentRID, iCurrentVersion, iOtherRID, iOtherVersion);
-
-      final ORecordInternal<?> record = iCurrentRID.getRecord();
-      record.setVersion(iOtherVersion - 1);
-      record.setDirty();
-      record.save();
-      return;
-    }
-
-    ODistributedServerLog.warn(this, cluster.getLocalNodeId(), iRemoteNode, DIRECTION.IN,
-=======
-      // PATCH FOR THE CASE THE RECORD WAS DELETED WHILE THE NODE WAS OFFLINE: FORCE THE OTHER VERSION TO THE LOCAL ONE (-1
-      // BECAUSE IT'S ALWAYS INCREMENTED)
-      for (int retry = 0; retry < MAX_RETRIES; ++retry) {
-        ODistributedServerLog
-            .debug(
-                this,
-                cluster.getLocalNodeName(),
-                iRemoteNode,
-                DIRECTION.IN,
-                "Resolved conflict automatically between versions on CREATE record %s/%s v.%d (other RID=%s v.%d). Current record version will be overwritten",
-                database.getName(), iCurrentRID, iCurrentVersion, iOtherRID, iOtherVersion);
-
-        final ORecordInternal<?> record = iCurrentRID.getRecord();
-        record.setVersion(iOtherVersion - 1);
-        record.setDirty();
-
-        try {
-          record.save();
-          return;
-        } catch (OConcurrentModificationException e) {
-          // CONCURRENT OPERATION, RETRY AGAIN?
-        }
-      }
-    }
-
-    ODistributedServerLog.warn(this, cluster.getLocalNodeName(), iRemoteNode, DIRECTION.IN,
->>>>>>> 29716bd9
-        "Conflict on CREATE record %s/%s v.%d (other RID=%s v.%d)...", database.getName(), iCurrentRID, iCurrentVersion, iOtherRID,
-        iOtherVersion);
-
-    if (!existConflictsForRecord(iCurrentRID)) {
-      final ODocument doc = createConflictDocument(ORecordOperation.CREATED, iCurrentRID, iRemoteNode);
-      try {
-        // WRITE THE CONFLICT AS RECORD
-        doc.field(FIELD_OTHER_RID, iOtherRID);
-        doc.save();
-      } catch (Exception e) {
-        errorOnWriteConflict(iRemoteNode, doc);
-      }
-    }
-  }
-
-  @Override
-  public void handleUpdateConflict(final String iRemoteNode, final ORecordId iCurrentRID, final ORecordVersion iCurrentVersion,
-      final ORecordVersion iOtherVersion) {
-    final int otherVersionNumber = iOtherVersion == null ? -1 : iOtherVersion.getCounter();
-
-    ODistributedServerLog.warn(this, cluster.getLocalNodeName(), iRemoteNode, DIRECTION.IN,
-        "Conflict on UDPATE record %s/%s (current=v%d, other=v%d)...", database.getName(), iCurrentRID,
-        iCurrentVersion.getCounter(), otherVersionNumber);
-
-    if (!existConflictsForRecord(iCurrentRID)) {
-      // WRITE THE CONFLICT AS RECORD
-      final ODocument doc = createConflictDocument(ORecordOperation.UPDATED, iCurrentRID, iRemoteNode);
-      try {
-        doc.field(FIELD_CURRENT_VERSION, iCurrentVersion.getCounter());
-        doc.field(FIELD_OTHER_VERSION, otherVersionNumber);
-        doc.save();
-      } catch (Exception e) {
-        errorOnWriteConflict(iRemoteNode, doc);
-      }
-    }
-  }
-
-  @Override
-  public void handleDeleteConflict(final String iRemoteNode, final ORecordId iCurrentRID) {
-    ODistributedServerLog.warn(this, cluster.getLocalNodeName(), iRemoteNode, DIRECTION.IN,
-        "Conflict on DELETE record %s/%s (cannot be deleted on other node)", database.getName(), iCurrentRID);
-
-    if (!existConflictsForRecord(iCurrentRID)) {
-      // WRITE THE CONFLICT AS RECORD
-      final ODocument doc = createConflictDocument(ORecordOperation.DELETED, iCurrentRID, iRemoteNode);
-      try {
-        doc.save();
-      } catch (Exception e) {
-        errorOnWriteConflict(iRemoteNode, doc);
-      }
-    }
-  }
-
-  @Override
-  public void handleCommandConflict(final String iRemoteNode, final Object iCommand, Object iLocalResult, Object iRemoteResult) {
-    ODistributedServerLog.warn(this, cluster.getLocalNodeName(), iRemoteNode, DIRECTION.IN,
-        "Conflict on COMMAND execution on db '%s', cmd='%s' result local=%s, remote=%s", database.getName(), iCommand,
-        iLocalResult, iRemoteResult);
-  }
-
-  @Override
-  public ODocument getAllConflicts() {
-    ODatabaseRecordThreadLocal.INSTANCE.set((ODatabaseRecord) database);
-    final List<OIdentifiable> entries = database.query(new OSQLSynchQuery<OIdentifiable>("select from "
-        + DISTRIBUTED_CONFLICT_CLASS));
-
-    // EARLY LOAD CONTENT
-    final ODocument result = new ODocument().field("result", entries);
-    for (int i = 0; i < entries.size(); ++i) {
-      final ODocument record = entries.get(i).getRecord();
-      record.setClassName(null);
-      record.addOwner(result);
-      record.getIdentity().reset();
-
-      final Byte operation = record.field("operation");
-      record.field("operation", ORecordOperation.getName(operation));
-
-      entries.set(i, record);
-    }
-    return result;
-  }
-
-  @Override
-  public ODocument reset() {
-    ODatabaseRecordThreadLocal.INSTANCE.set((ODatabaseRecord) database);
-    final int deleted = (Integer) database.command(new OSQLSynchQuery<OIdentifiable>("delete from " + DISTRIBUTED_CONFLICT_CLASS))
-        .execute();
-    return new ODocument().field("result", deleted);
-  }
-
-  /**
-   * Searches for a conflict by RID.
-   * 
-   * @param iRID
-   *          RID to search
-   */
-  public boolean existConflictsForRecord(final ORecordId iRID) {
-    ODatabaseRecordThreadLocal.INSTANCE.set((ODatabaseRecord) database);
-    if (index == null) {
-      ODistributedServerLog.warn(this, cluster.getLocalNodeName(), null, DIRECTION.NONE,
-          "Index against %s is not available right now, searches will be slower", DISTRIBUTED_CONFLICT_CLASS);
-
-      final List<?> result = database.query(new OSQLSynchQuery<Object>("select from " + DISTRIBUTED_CONFLICT_CLASS + " where "
-          + FIELD_RECORD + " = " + iRID.toString()));
-      return !result.isEmpty();
-    }
-
-    if (index.contains(iRID)) {
-      ODistributedServerLog.info(this, cluster.getLocalNodeName(), null, DIRECTION.NONE,
-          "Conflict already present for record %s, skip it", iRID);
-      return true;
-    }
-    return false;
-  }
-
-  protected ODocument createConflictDocument(final byte iOperation, final ORecordId iRid, final String iServerNode) {
-    ODatabaseRecordThreadLocal.INSTANCE.set((ODatabaseRecord) database);
-
-    final ODocument doc = new ODocument(DISTRIBUTED_CONFLICT_CLASS);
-    doc.field(FIELD_OPERATION, iOperation);
-    doc.field(FIELD_DATE, new Date());
-    doc.field(FIELD_RECORD, iRid);
-    doc.field(FIELD_NODE, iServerNode);
-    return doc;
-  }
-
-  protected void errorOnWriteConflict(final String iRemoteNode, final ODocument doc) {
-    ODistributedServerLog.error(this, cluster.getLocalNodeName(), iRemoteNode, DIRECTION.IN,
-        "Error on saving CONFLICT for record %s/%s...", database.getName(), doc);
-  }
-
-  protected boolean areRecordContentIdentical(final ORecordInternal<?> rec1, final ORecordInternal<?> rec2) {
-    final byte[] rec1Stream = rec1.toStream();
-    final byte[] rec2Stream = rec2.toStream();
-
-    if (rec1Stream.length != rec2Stream.length)
-      return false;
-
-    for (int i = 0; i < rec1Stream.length; ++i)
-      if (rec1Stream[i] != rec2Stream[i])
-        return false;
-    return true;
-  }
-
-}
+/*
+ * Copyright 2010-2012 Luca Garulli (l.garulli--at--orientechnologies.com)
+ *
+ * Licensed under the Apache License, Version 2.0 (the "License");
+ * you may not use this file except in compliance with the License.
+ * You may obtain a copy of the License at
+ *
+ *     http://www.apache.org/licenses/LICENSE-2.0
+ *
+ * Unless required by applicable law or agreed to in writing, software
+ * distributed under the License is distributed on an "AS IS" BASIS,
+ * WITHOUT WARRANTIES OR CONDITIONS OF ANY KIND, either express or implied.
+ * See the License for the specific language governing permissions and
+ * limitations under the License.
+ */
+package com.orientechnologies.orient.server.distributed.conflict;
+
+import java.util.Date;
+import java.util.List;
+
+import com.orientechnologies.orient.core.db.ODatabaseComplex;
+import com.orientechnologies.orient.core.db.ODatabaseRecordThreadLocal;
+import com.orientechnologies.orient.core.db.record.ODatabaseRecord;
+import com.orientechnologies.orient.core.db.record.OIdentifiable;
+import com.orientechnologies.orient.core.db.record.ORecordOperation;
+import com.orientechnologies.orient.core.exception.OConcurrentModificationException;
+import com.orientechnologies.orient.core.id.ORecordId;
+import com.orientechnologies.orient.core.index.OIndex;
+import com.orientechnologies.orient.core.metadata.schema.OClass;
+import com.orientechnologies.orient.core.metadata.schema.OClass.INDEX_TYPE;
+import com.orientechnologies.orient.core.metadata.schema.OProperty;
+import com.orientechnologies.orient.core.metadata.schema.OType;
+import com.orientechnologies.orient.core.record.ORecordInternal;
+import com.orientechnologies.orient.core.record.impl.ODocument;
+import com.orientechnologies.orient.core.sql.query.OSQLSynchQuery;
+import com.orientechnologies.orient.core.version.ORecordVersion;
+import com.orientechnologies.orient.server.OServer;
+import com.orientechnologies.orient.server.config.OServerUserConfiguration;
+import com.orientechnologies.orient.server.distributed.ODistributedAbstractPlugin;
+import com.orientechnologies.orient.server.distributed.ODistributedServerLog;
+import com.orientechnologies.orient.server.distributed.ODistributedServerLog.DIRECTION;
+import com.orientechnologies.orient.server.distributed.ODistributedServerManager;
+
+/**
+ * Default conflict resolver.
+ * 
+ * @author Luca Garulli (l.garulli--at--orientechnologies.com)
+ */
+public class ODefaultReplicationConflictResolver implements OReplicationConflictResolver {
+
+  private static final String       DISTRIBUTED_CONFLICT_CLASS = "ODistributedConflict";
+  private static final String       FIELD_RECORD               = "record";
+  private static final String       FIELD_NODE                 = "node";
+  private static final String       FIELD_DATE                 = "date";
+  private static final String       FIELD_OPERATION            = "operation";
+  private static final String       FIELD_OTHER_RID            = "otherRID";
+  private static final String       FIELD_CURRENT_VERSION      = "currentVersion";
+  private static final String       FIELD_OTHER_VERSION        = "otherVersion";
+  private static final int          MAX_RETRIES                = 10;
+
+  private boolean                   ignoreIfSameContent;
+  private boolean                   ignoreIfMergeOk;
+  private boolean                   latestAlwaysWin;
+
+  private ODatabaseComplex<?>       database;
+  private OIndex<?>                 index                      = null;
+  private OServer                   serverInstance;
+  private ODistributedServerManager cluster;
+
+  public ODefaultReplicationConflictResolver() {
+  }
+
+  public void startup(final OServer iServer, final ODistributedServerManager iCluster, final String iDatabaseName) {
+    serverInstance = iServer;
+    cluster = iCluster;
+
+    synchronized (this) {
+      if (index != null)
+        return;
+
+      final OServerUserConfiguration replicatorUser = serverInstance.getUser(ODistributedAbstractPlugin.REPLICATOR_USER);
+
+      final ODatabaseRecord threadDb = ODatabaseRecordThreadLocal.INSTANCE.getIfDefined();
+      if (threadDb != null && !threadDb.isClosed() && threadDb.getStorage().getName().equals(iDatabaseName))
+        database = threadDb;
+      else
+        database = serverInstance.openDatabase("document", iDatabaseName, replicatorUser.name, replicatorUser.password);
+
+      if (database.getMetadata() != null) {
+        OClass cls = database.getMetadata().getSchema().getClass(DISTRIBUTED_CONFLICT_CLASS);
+        final OProperty p;
+        if (cls == null) {
+          cls = database.getMetadata().getSchema().createClass(DISTRIBUTED_CONFLICT_CLASS);
+          index = cls.createProperty(FIELD_RECORD, OType.LINK).createIndex(INDEX_TYPE.UNIQUE);
+        } else {
+          p = cls.getProperty(FIELD_RECORD);
+          if (p == null)
+            index = cls.createProperty(FIELD_RECORD, OType.LINK).createIndex(INDEX_TYPE.UNIQUE);
+          else {
+            index = p.getIndex();
+          }
+        }
+      }
+    }
+  }
+
+  public void shutdown() {
+    if (database != null)
+      database.close();
+
+    if (index != null)
+      index = null;
+  }
+
+  @Override
+  public void handleCreateConflict(final String iRemoteNode, final ORecordId iCurrentRID, final int iCurrentVersion,
+      final ORecordId iOtherRID, final int iOtherVersion) {
+    if (iCurrentRID.equals(iOtherRID)) {
+      // PATCH FOR THE CASE THE RECORD WAS DELETED WHILE THE NODE WAS OFFLINE: FORCE THE OTHER VERSION TO THE LOCAL ONE (-1
+      // BECAUSE IT'S ALWAYS INCREMENTED)
+      for (int retry = 0; retry < MAX_RETRIES; ++retry) {
+        ODistributedServerLog
+            .debug(
+                this,
+                cluster.getLocalNodeName(),
+                iRemoteNode,
+                DIRECTION.IN,
+                "Resolved conflict automatically between versions on CREATE record %s/%s v.%d (other RID=%s v.%d). Current record version will be overwritten",
+                database.getName(), iCurrentRID, iCurrentVersion, iOtherRID, iOtherVersion);
+
+        final ORecordInternal<?> record = iCurrentRID.getRecord();
+        record.setVersion(iOtherVersion - 1);
+        record.setDirty();
+
+        try {
+          record.save();
+          return;
+        } catch (OConcurrentModificationException e) {
+          // CONCURRENT OPERATION, RETRY AGAIN?
+        }
+      }
+    }
+
+    ODistributedServerLog.warn(this, cluster.getLocalNodeName(), iRemoteNode, DIRECTION.IN,
+        "Conflict on CREATE record %s/%s v.%d (other RID=%s v.%d)...", database.getName(), iCurrentRID, iCurrentVersion, iOtherRID,
+        iOtherVersion);
+
+    if (!existConflictsForRecord(iCurrentRID)) {
+      final ODocument doc = createConflictDocument(ORecordOperation.CREATED, iCurrentRID, iRemoteNode);
+      try {
+        // WRITE THE CONFLICT AS RECORD
+        doc.field(FIELD_OTHER_RID, iOtherRID);
+        doc.save();
+      } catch (Exception e) {
+        errorOnWriteConflict(iRemoteNode, doc);
+      }
+    }
+  }
+
+  @Override
+  public void handleUpdateConflict(final String iRemoteNode, final ORecordId iCurrentRID, final ORecordVersion iCurrentVersion,
+      final ORecordVersion iOtherVersion) {
+    final int otherVersionNumber = iOtherVersion == null ? -1 : iOtherVersion.getCounter();
+
+    ODistributedServerLog.warn(this, cluster.getLocalNodeName(), iRemoteNode, DIRECTION.IN,
+        "Conflict on UDPATE record %s/%s (current=v%d, other=v%d)...", database.getName(), iCurrentRID,
+        iCurrentVersion.getCounter(), otherVersionNumber);
+
+    if (!existConflictsForRecord(iCurrentRID)) {
+      // WRITE THE CONFLICT AS RECORD
+      final ODocument doc = createConflictDocument(ORecordOperation.UPDATED, iCurrentRID, iRemoteNode);
+      try {
+        doc.field(FIELD_CURRENT_VERSION, iCurrentVersion.getCounter());
+        doc.field(FIELD_OTHER_VERSION, otherVersionNumber);
+        doc.save();
+      } catch (Exception e) {
+        errorOnWriteConflict(iRemoteNode, doc);
+      }
+    }
+  }
+
+  @Override
+  public void handleDeleteConflict(final String iRemoteNode, final ORecordId iCurrentRID) {
+    ODistributedServerLog.warn(this, cluster.getLocalNodeName(), iRemoteNode, DIRECTION.IN,
+        "Conflict on DELETE record %s/%s (cannot be deleted on other node)", database.getName(), iCurrentRID);
+
+    if (!existConflictsForRecord(iCurrentRID)) {
+      // WRITE THE CONFLICT AS RECORD
+      final ODocument doc = createConflictDocument(ORecordOperation.DELETED, iCurrentRID, iRemoteNode);
+      try {
+        doc.save();
+      } catch (Exception e) {
+        errorOnWriteConflict(iRemoteNode, doc);
+      }
+    }
+  }
+
+  @Override
+  public void handleCommandConflict(final String iRemoteNode, final Object iCommand, Object iLocalResult, Object iRemoteResult) {
+    ODistributedServerLog.warn(this, cluster.getLocalNodeName(), iRemoteNode, DIRECTION.IN,
+        "Conflict on COMMAND execution on db '%s', cmd='%s' result local=%s, remote=%s", database.getName(), iCommand,
+        iLocalResult, iRemoteResult);
+  }
+
+  @Override
+  public ODocument getAllConflicts() {
+    ODatabaseRecordThreadLocal.INSTANCE.set((ODatabaseRecord) database);
+    final List<OIdentifiable> entries = database.query(new OSQLSynchQuery<OIdentifiable>("select from "
+        + DISTRIBUTED_CONFLICT_CLASS));
+
+    // EARLY LOAD CONTENT
+    final ODocument result = new ODocument().field("result", entries);
+    for (int i = 0; i < entries.size(); ++i) {
+      final ODocument record = entries.get(i).getRecord();
+      record.setClassName(null);
+      record.addOwner(result);
+      record.getIdentity().reset();
+
+      final Byte operation = record.field("operation");
+      record.field("operation", ORecordOperation.getName(operation));
+
+      entries.set(i, record);
+    }
+    return result;
+  }
+
+  @Override
+  public ODocument reset() {
+    ODatabaseRecordThreadLocal.INSTANCE.set((ODatabaseRecord) database);
+    final int deleted = (Integer) database.command(new OSQLSynchQuery<OIdentifiable>("delete from " + DISTRIBUTED_CONFLICT_CLASS))
+        .execute();
+    return new ODocument().field("result", deleted);
+  }
+
+  /**
+   * Searches for a conflict by RID.
+   * 
+   * @param iRID
+   *          RID to search
+   */
+  public boolean existConflictsForRecord(final ORecordId iRID) {
+    ODatabaseRecordThreadLocal.INSTANCE.set((ODatabaseRecord) database);
+    if (index == null) {
+      ODistributedServerLog.warn(this, cluster.getLocalNodeName(), null, DIRECTION.NONE,
+          "Index against %s is not available right now, searches will be slower", DISTRIBUTED_CONFLICT_CLASS);
+
+      final List<?> result = database.query(new OSQLSynchQuery<Object>("select from " + DISTRIBUTED_CONFLICT_CLASS + " where "
+          + FIELD_RECORD + " = " + iRID.toString()));
+      return !result.isEmpty();
+    }
+
+    if (index.contains(iRID)) {
+      ODistributedServerLog.info(this, cluster.getLocalNodeName(), null, DIRECTION.NONE,
+          "Conflict already present for record %s, skip it", iRID);
+      return true;
+    }
+    return false;
+  }
+
+  protected ODocument createConflictDocument(final byte iOperation, final ORecordId iRid, final String iServerNode) {
+    ODatabaseRecordThreadLocal.INSTANCE.set((ODatabaseRecord) database);
+
+    final ODocument doc = new ODocument(DISTRIBUTED_CONFLICT_CLASS);
+    doc.field(FIELD_OPERATION, iOperation);
+    doc.field(FIELD_DATE, new Date());
+    doc.field(FIELD_RECORD, iRid);
+    doc.field(FIELD_NODE, iServerNode);
+    return doc;
+  }
+
+  protected void errorOnWriteConflict(final String iRemoteNode, final ODocument doc) {
+    ODistributedServerLog.error(this, cluster.getLocalNodeName(), iRemoteNode, DIRECTION.IN,
+        "Error on saving CONFLICT for record %s/%s...", database.getName(), doc);
+  }
+
+  protected boolean areRecordContentIdentical(final ORecordInternal<?> rec1, final ORecordInternal<?> rec2) {
+    final byte[] rec1Stream = rec1.toStream();
+    final byte[] rec2Stream = rec2.toStream();
+
+    if (rec1Stream.length != rec2Stream.length)
+      return false;
+
+    for (int i = 0; i < rec1Stream.length; ++i)
+      if (rec1Stream[i] != rec2Stream[i])
+        return false;
+    return true;
+  }
+
+}
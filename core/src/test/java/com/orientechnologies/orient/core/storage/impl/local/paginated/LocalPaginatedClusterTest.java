--- conflicted
+++ resolved
@@ -62,13 +62,9 @@
     storageConfiguration.fileTemplate = new OStorageSegmentConfiguration();
 
     ODirectMemory directMemory = ODirectMemoryFactory.INSTANCE.directMemory();
-<<<<<<< HEAD
-    diskCache = new OLRUCache(2L * 1024 * 1024 * 1024, directMemory,
-        OGlobalConfiguration.DISK_CACHE_PAGE_SIZE.getValueAsInteger() * 1024, storage, false);
-=======
-    diskCache = new O2QCache(2L * 1024 * 1024 * 1024, directMemory, OGlobalConfiguration.DISK_CACHE_PAGE_SIZE.getValueAsInteger(),
+    diskCache = new O2QCache(2L * 1024 * 1024 * 1024, directMemory,
+						OGlobalConfiguration.DISK_CACHE_PAGE_SIZE.getValueAsInteger() * 1024,
         storage, false);
->>>>>>> 07b04bd1
 
     OStorageVariableParser variableParser = new OStorageVariableParser(buildDirectory);
 

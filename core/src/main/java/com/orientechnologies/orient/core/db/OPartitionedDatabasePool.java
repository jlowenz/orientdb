/*
 *
 *  *  Copyright 2014 Orient Technologies LTD (info(at)orientechnologies.com)
 *  *
 *  *  Licensed under the Apache License, Version 2.0 (the "License");
 *  *  you may not use this file except in compliance with the License.
 *  *  You may obtain a copy of the License at
 *  *
 *  *       http://www.apache.org/licenses/LICENSE-2.0
 *  *
 *  *  Unless required by applicable law or agreed to in writing, software
 *  *  distributed under the License is distributed on an "AS IS" BASIS,
 *  *  WITHOUT WARRANTIES OR CONDITIONS OF ANY KIND, either express or implied.
 *  *  See the License for the specific language governing permissions and
 *  *  limitations under the License.
 *  *
 *  * For more information: http://www.orientechnologies.com
 *
 */
package com.orientechnologies.orient.core.db;

import com.orientechnologies.orient.core.OOrientListenerAbstract;
import com.orientechnologies.orient.core.Orient;
import com.orientechnologies.orient.core.db.document.ODatabaseDocumentTx;
import com.orientechnologies.orient.core.storage.OStorage;

import java.util.Queue;
import java.util.concurrent.ConcurrentLinkedQueue;
import java.util.concurrent.atomic.AtomicBoolean;
import java.util.concurrent.atomic.AtomicInteger;

/**
<<<<<<< HEAD
 * <p>Lock free implementation of database pool which has good multicore scalability characteristics.</p>
 *
 * <p>
 * Because pool is lock free it means that if connection pool exhausted it does not wait till free connections are released but
 * throws exception instead (this is going to be fixed in next versions, by using version of pool with 3 parameters, minimum pool
 * size, maximum pool size, maximum pool size under load, so pool will keep amount records from minimum to maxmimum value but under
 * high load it will be allowed to extend amount of connections which it keeps
 * till maximum size under load value and then amount of records in pool will be decreased).
 * </p>
 *
 * <p>
 * But increase in consumption of JVM resources because of addition of new more database instance with
 * the same url and the same user is very small.
 * </p>
 *
 * <p>
 * To acquire connection from the pool call {@link #acquire()} method but to release connection you just need to call
 * {@link com.orientechnologies.orient.core.db.document.ODatabaseDocument#close()} method.
 * </p>
 *
 * <p>
 * In case of remote storage database pool will keep connections to the remote storage till you close pool. So in case of remote
 * storage you should close pool at the end of it's usage, it also may be closed on application shutdown but you should not rely on
 * this behaviour.</p>
 *
 * <p></p>This pool has one noticeable difference from other pools. If you perform several subsequent acquire calls in the same thread
 * the <b>same</b> instance of database will be returned, but amount of calls to close method should match to amount of acquire calls
 * to release database back in the pool. It will allow you to use such feature as transaction propagation when you perform call of one service
 * from another one.</p>
 *
 * <p></p>Given pool has only one parameter now, amount of maximum connections for single partition.
 * When you start to use pool it will automatically split by several partitions, each partition is independent from other
 * which gives us very good multicore scalability. Amount of partitions will be close to amount of cores but it is not mandatory and
 * depends how much application is loaded. Amount of connections which may be hold by single partition is defined by user but we suggest to use
 * default parameters if your application load is not extremely high.</p>
=======
 * Lock free implementation of database pool which has good multi-core scalability characteristics.
 *
 * When connection pool is exhausted it does not wait till free connections are released, but rather throws exception (this is going
 * to be fixed in next versions, by using version of pool with 3 parameters, minimum pool size, maximum pool size, maximum pool size
 * under load, so pool will keep amount of records from minimum to maximum value. Under high load it will be allowed to extend the
 * amount of connections which it keeps on till the maximum size is under load value and then amount of records in pool will be
 * decreased).
 *
 * It consumes more JVM resources because the addition of new more database instances with the same url and the same user is very
 * small.
 *
 * To acquire a new connection from the pool use the {@link #acquire()} method. To release the connection back to the pool you just
 * need to call the {@link com.orientechnologies.orient.core.db.document.ODatabaseDocument#close()} method.
 *
 * In case of remote storage database the pool will keep connections to the remote storage till you close the pool. So in case of
 * remote storage you should close the pool at the end of the usage. It also may be closed on application shutdown, but you should
 * not rely on this behaviour, but rather assure to close it once finished to work with remote servers.
 *
 * This pool has one noticeable difference from other pools. If you perform several subsequent acquire calls in the same thread the
 * <b>same</b> instance of database will be returned, but amount of calls to close method should match to amount of acquire calls to
 * release database back in the pool. It will allow you to use such feature as transaction propagation when you perform call of one
 * service from another one.
 *
 * Given pool has only one parameter now: amount of maximum connections for single partition. When you start using the pool it will
 * automatically split the list of connections in several partitions, each partition is independent from others which gives us very
 * good multi-core scalability. The amount of partitions will be close to the amount of cores, but it is not mandatory and depends
 * how much application is loaded. The amount of connections which may be hold by single partition is defined by user, but we
 * suggest to use default parameters if your application load is not extremely high.
>>>>>>> 67467f20
 *
 * @author Andrey Lomakin (a.lomakin-at-orientechnologies.com)
 * @since 06/11/14
 */
public class OPartitionedDatabasePool extends OOrientListenerAbstract {
  private static final int            HASH_INCREMENT = 0x61c88647;
  private static final int            MIN_POOL_SIZE  = 2;
  private static AtomicInteger        nextHashCode   = new AtomicInteger();
  private final String                url;
  private final String                userName;
  private final String                password;
  private final int                   maxSize;
  private final ThreadLocal<PoolData> poolData       = new ThreadLocal<PoolData>() {
                                                       @Override
                                                       protected PoolData initialValue() {
                                                         return new PoolData();
                                                       }
                                                     };
  private final AtomicBoolean         poolBusy       = new AtomicBoolean();
  private final int                   maxPartitions  = Runtime.getRuntime().availableProcessors() << 3;
  private volatile PoolPartition[]    partitions;
  private volatile boolean            closed         = false;

  private static final class PoolData {
    private final int                hashCode;
    private int                      acquireCount;
    private DatabaseDocumentTxPolled acquiredDatabase;

    private PoolData() {
      hashCode = nextHashCode();
    }
  }

  private static final class PoolPartition {
    private final AtomicInteger                                   currentSize         = new AtomicInteger();
    private final AtomicInteger                                   acquiredConnections = new AtomicInteger();
    private final ConcurrentLinkedQueue<DatabaseDocumentTxPolled> queue               = new ConcurrentLinkedQueue<DatabaseDocumentTxPolled>();
  }

  private final class DatabaseDocumentTxPolled extends ODatabaseDocumentTx {
    private PoolPartition partition;

    private DatabaseDocumentTxPolled(String iURL) {
      super(iURL, true);
    }

    @Override
    public void close() {
      final PoolData data = poolData.get();
      if (data.acquireCount == 0)
        return;

      data.acquireCount--;

      if (data.acquireCount > 0)
        return;

      PoolPartition p = partition;
      partition = null;

      super.close();
      data.acquiredDatabase = null;

      p.queue.offer(this);
      p.acquiredConnections.decrementAndGet();
    }
  }

  public OPartitionedDatabasePool(String url, String userName, String password) {
    this(url, userName, password, 64);
  }

  public OPartitionedDatabasePool(String url, String userName, String password, int maxSize) {
    this.url = url;
    this.userName = userName;
    this.password = password;
    this.maxSize = maxSize;

    final PoolPartition[] pts = new PoolPartition[2];

    for (int i = 0; i < pts.length; i++) {
      final PoolPartition partition = new PoolPartition();
      pts[i] = partition;

      initQueue(url, partition);
    }

    partitions = pts;

    Orient.instance().registerListener(this);

  }

  private static int nextHashCode() {
    return nextHashCode.getAndAdd(HASH_INCREMENT);
  }

  public String getUrl() {
    return url;
  }

  public String getUserName() {
    return userName;
  }

  public int getMaxSize() {
    return maxSize;
  }

  public int getAvailableConnections() {
    checkForClose();

    int result = 0;

    for (PoolPartition partition : partitions) {
      if (partition != null) {
        result += partition.currentSize.get() - partition.acquiredConnections.get();
      }
    }

    if (result < 0)
      return 0;

    return result;
  }

  public int getCreatedInstances() {
    checkForClose();

    int result = 0;

    for (PoolPartition partition : partitions) {
      if (partition != null) {
        result += partition.currentSize.get();
      }
    }

    if (result < 0)
      return 0;

    return result;
  }

  public ODatabaseDocumentTx acquire() {
    checkForClose();

    final PoolData data = poolData.get();
    if (data.acquireCount > 0) {
      data.acquireCount++;

      assert data.acquiredDatabase != null;

      return data.acquiredDatabase;
    }

    while (true) {
      final PoolPartition[] pts = partitions;

      final int index = (pts.length - 1) & data.hashCode;

      PoolPartition partition = pts[index];
      if (partition == null) {
        if (!poolBusy.get() && poolBusy.compareAndSet(false, true)) {
          if (pts == partitions) {
            partition = pts[index];

            if (partition == null) {
              partition = new PoolPartition();
              initQueue(url, partition);
              pts[index] = partition;
            }
          }

          poolBusy.set(false);
        }

        continue;
      } else {
        DatabaseDocumentTxPolled db = partition.queue.poll();
        if (db == null) {
          if (pts.length < maxPartitions) {
            if (!poolBusy.get() && poolBusy.compareAndSet(false, true)) {
              if (pts == partitions) {
                final PoolPartition[] newPartitions = new PoolPartition[partitions.length << 1];
                System.arraycopy(partitions, 0, newPartitions, 0, partitions.length);

                partitions = newPartitions;
              }

              poolBusy.set(false);
            }

            continue;
          } else {
            if (partition.currentSize.get() >= maxSize)
              throw new IllegalStateException("You have reached maximum pool size for given partition");

            db = new DatabaseDocumentTxPolled(url);
            db.open(userName, password);
            db.partition = partition;

            data.acquireCount = 1;
            data.acquiredDatabase = db;

            partition.acquiredConnections.incrementAndGet();
            partition.currentSize.incrementAndGet();

            return db;
          }
        } else {
          db.open(userName, password);
          db.partition = partition;
          partition.acquiredConnections.incrementAndGet();

          data.acquireCount = 1;
          data.acquiredDatabase = db;

          return db;
        }
      }
    }
  }

  @Override
  public void onShutdown() {
    close();
  }

  public void close() {
    if (closed)
      return;

    closed = true;

    for (PoolPartition partition : partitions) {
      if (partition == null)
        continue;

      final Queue<DatabaseDocumentTxPolled> queue = partition.queue;

      while (!queue.isEmpty()) {
        DatabaseDocumentTxPolled db = queue.poll();
        OStorage storage = db.getStorage();
        storage.close();
      }

    }
  }

  private void initQueue(String url, PoolPartition partition) {
    ConcurrentLinkedQueue<DatabaseDocumentTxPolled> queue = partition.queue;

    for (int n = 0; n < MIN_POOL_SIZE; n++) {
      final DatabaseDocumentTxPolled db = new DatabaseDocumentTxPolled(url);
      queue.add(db);
    }

    partition.currentSize.addAndGet(MIN_POOL_SIZE);
  }

  private void checkForClose() {
    if (closed)
      throw new IllegalStateException("Pool is closed");
  }
}<|MERGE_RESOLUTION|>--- conflicted
+++ resolved
@@ -30,7 +30,6 @@
 import java.util.concurrent.atomic.AtomicInteger;
 
 /**
-<<<<<<< HEAD
  * <p>Lock free implementation of database pool which has good multicore scalability characteristics.</p>
  *
  * <p>
@@ -66,36 +65,6 @@
  * which gives us very good multicore scalability. Amount of partitions will be close to amount of cores but it is not mandatory and
  * depends how much application is loaded. Amount of connections which may be hold by single partition is defined by user but we suggest to use
  * default parameters if your application load is not extremely high.</p>
-=======
- * Lock free implementation of database pool which has good multi-core scalability characteristics.
- *
- * When connection pool is exhausted it does not wait till free connections are released, but rather throws exception (this is going
- * to be fixed in next versions, by using version of pool with 3 parameters, minimum pool size, maximum pool size, maximum pool size
- * under load, so pool will keep amount of records from minimum to maximum value. Under high load it will be allowed to extend the
- * amount of connections which it keeps on till the maximum size is under load value and then amount of records in pool will be
- * decreased).
- *
- * It consumes more JVM resources because the addition of new more database instances with the same url and the same user is very
- * small.
- *
- * To acquire a new connection from the pool use the {@link #acquire()} method. To release the connection back to the pool you just
- * need to call the {@link com.orientechnologies.orient.core.db.document.ODatabaseDocument#close()} method.
- *
- * In case of remote storage database the pool will keep connections to the remote storage till you close the pool. So in case of
- * remote storage you should close the pool at the end of the usage. It also may be closed on application shutdown, but you should
- * not rely on this behaviour, but rather assure to close it once finished to work with remote servers.
- *
- * This pool has one noticeable difference from other pools. If you perform several subsequent acquire calls in the same thread the
- * <b>same</b> instance of database will be returned, but amount of calls to close method should match to amount of acquire calls to
- * release database back in the pool. It will allow you to use such feature as transaction propagation when you perform call of one
- * service from another one.
- *
- * Given pool has only one parameter now: amount of maximum connections for single partition. When you start using the pool it will
- * automatically split the list of connections in several partitions, each partition is independent from others which gives us very
- * good multi-core scalability. The amount of partitions will be close to the amount of cores, but it is not mandatory and depends
- * how much application is loaded. The amount of connections which may be hold by single partition is defined by user, but we
- * suggest to use default parameters if your application load is not extremely high.
->>>>>>> 67467f20
  *
  * @author Andrey Lomakin (a.lomakin-at-orientechnologies.com)
  * @since 06/11/14

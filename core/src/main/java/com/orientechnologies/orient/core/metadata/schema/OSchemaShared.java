--- conflicted
+++ resolved
@@ -1,1292 +1,1276 @@
-/*
- *
- *  *  Copyright 2014 Orient Technologies LTD (info(at)orientechnologies.com)
- *  *
- *  *  Licensed under the Apache License, Version 2.0 (the "License");
- *  *  you may not use this file except in compliance with the License.
- *  *  You may obtain a copy of the License at
- *  *
- *  *       http://www.apache.org/licenses/LICENSE-2.0
- *  *
- *  *  Unless required by applicable law or agreed to in writing, software
- *  *  distributed under the License is distributed on an "AS IS" BASIS,
- *  *  WITHOUT WARRANTIES OR CONDITIONS OF ANY KIND, either express or implied.
- *  *  See the License for the specific language governing permissions and
- *  *  limitations under the License.
- *  *
- *  * For more information: http://www.orientechnologies.com
- *
- */
-package com.orientechnologies.orient.core.metadata.schema;
-
-import java.util.ArrayList;
-import java.util.Collection;
-import java.util.Collections;
-import java.util.HashMap;
-import java.util.HashSet;
-import java.util.Iterator;
-import java.util.List;
-import java.util.Map;
-import java.util.Set;
-import java.util.concurrent.Callable;
-
-import com.orientechnologies.common.concur.lock.OReadersWriterSpinLock;
-import com.orientechnologies.common.concur.resource.OCloseable;
-import com.orientechnologies.common.log.OLogManager;
-import com.orientechnologies.common.types.OModifiableInteger;
-import com.orientechnologies.common.util.OArrays;
-import com.orientechnologies.orient.core.Orient;
-import com.orientechnologies.orient.core.annotation.OBeforeSerialization;
-import com.orientechnologies.orient.core.db.ODatabaseDocumentInternal;
-import com.orientechnologies.orient.core.db.ODatabaseLifecycleListener;
-import com.orientechnologies.orient.core.db.ODatabaseRecordThreadLocal;
-import com.orientechnologies.orient.core.db.OScenarioThreadLocal;
-import com.orientechnologies.orient.core.db.document.ODatabaseDocument;
-import com.orientechnologies.orient.core.db.record.ORecordElement;
-import com.orientechnologies.orient.core.exception.OConcurrentModificationException;
-import com.orientechnologies.orient.core.exception.OConfigurationException;
-import com.orientechnologies.orient.core.exception.OSchemaException;
-import com.orientechnologies.orient.core.id.ORID;
-import com.orientechnologies.orient.core.id.ORecordId;
-import com.orientechnologies.orient.core.index.OIndex;
-import com.orientechnologies.orient.core.index.OIndexManager;
-import com.orientechnologies.orient.core.metadata.OMetadataDefault;
-import com.orientechnologies.orient.core.metadata.schema.clusterselection.OClusterSelectionFactory;
-import com.orientechnologies.orient.core.metadata.security.ORole;
-import com.orientechnologies.orient.core.metadata.security.ORule;
-import com.orientechnologies.orient.core.record.impl.ODocument;
-import com.orientechnologies.orient.core.sql.OCommandSQL;
-import com.orientechnologies.orient.core.storage.OAutoshardedStorage;
-import com.orientechnologies.orient.core.storage.OCluster;
-import com.orientechnologies.orient.core.storage.OStorage;
-import com.orientechnologies.orient.core.storage.OStorageProxy;
-import com.orientechnologies.orient.core.storage.impl.local.OAbstractPaginatedStorage;
-import com.orientechnologies.orient.core.type.ODocumentWrapper;
-import com.orientechnologies.orient.core.type.ODocumentWrapperNoClass;
-
-<<<<<<< HEAD
-import java.util.ArrayList;
-import java.util.Arrays;
-import java.util.Collection;
-import java.util.Collections;
-import java.util.HashMap;
-import java.util.HashSet;
-import java.util.Iterator;
-import java.util.List;
-import java.util.Map;
-import java.util.Set;
-import java.util.concurrent.Callable;
-
-=======
->>>>>>> c5057a95
-/**
- * Shared schema class. It's shared by all the database instances that point to the same storage.
- * 
- * @author Luca Garulli (l.garulli--at--orientechnologies.com)
- * 
- */
-@SuppressWarnings("unchecked")
-public class OSchemaShared extends ODocumentWrapperNoClass implements OSchema, OCloseable {
-  public static final int                       CURRENT_VERSION_NUMBER  = 4;
-  public static final int                       VERSION_NUMBER_V4       = 4;
-  // this is needed for guarantee the compatibility to 2.0-M1 and 2.0-M2 no changed associated with it
-  public static final int                       VERSION_NUMBER_V5       = 5;
-  private static final long                     serialVersionUID        = 1L;
-
-  private final boolean                         clustersCanNotBeSharedAmongClasses;
-
-  private final OReadersWriterSpinLock          rwSpinLock              = new OReadersWriterSpinLock();
-
-  private final Map<String, OClass>             classes                 = new HashMap<String, OClass>();
-  private final Map<Integer, OClass>            clustersToClasses       = new HashMap<Integer, OClass>();
-
-  private final OClusterSelectionFactory        clusterSelectionFactory = new OClusterSelectionFactory();
-
-  private final ThreadLocal<OModifiableInteger> modificationCounter     = new ThreadLocal<OModifiableInteger>() {
-                                                                          @Override
-                                                                          protected OModifiableInteger initialValue() {
-                                                                            return new OModifiableInteger(0);
-                                                                          }
-                                                                        };
-  private final List<OGlobalProperty>           properties              = new ArrayList<OGlobalProperty>();
-  private final Map<String, OGlobalProperty>    propertiesByNameType    = new HashMap<String, OGlobalProperty>();
-  private volatile int                          version                 = 0;
-  private volatile boolean                      fullCheckpointOnChange  = false;
-  private volatile OImmutableSchema             snapshot;
-
-  private static final class ClusterIdsAreEmptyException extends Exception {
-  }
-
-  public OSchemaShared(boolean clustersCanNotBeSharedAmongClasses) {
-    super(new ODocument());
-    this.clustersCanNotBeSharedAmongClasses = clustersCanNotBeSharedAmongClasses;
-  }
-
-  public static Character checkClassNameIfValid(String iName) {
-    if (iName == null)
-      throw new IllegalArgumentException("Name is null");
-
-    iName = iName.trim();
-
-    final int nameSize = iName.length();
-
-    if (nameSize == 0)
-      throw new IllegalArgumentException("Name is empty");
-
-    for (int i = 0; i < nameSize; ++i) {
-      final char c = iName.charAt(i);
-      if (c == ':' || c == ',' || c == ';' || c == ' ' || c == '%' || c == '@' || c == '=' || c == '.')
-        // INVALID CHARACTER
-        return c;
-    }
-
-    return null;
-  }
-
-  public static Character checkFieldNameIfValid(String iName) {
-    if (iName == null)
-      throw new IllegalArgumentException("Name is null");
-
-    iName = iName.trim();
-
-    final int nameSize = iName.length();
-
-    if (nameSize == 0)
-      throw new IllegalArgumentException("Name is empty");
-
-    for (int i = 0; i < nameSize; ++i) {
-      final char c = iName.charAt(i);
-      if (c == ':' || c == ',' || c == ';' || c == ' ' || c == '%' || c == '=')
-        // INVALID CHARACTER
-        return c;
-    }
-
-    return null;
-  }
-
-  public boolean isFullCheckpointOnChange() {
-    return fullCheckpointOnChange;
-  }
-
-  public void setFullCheckpointOnChange(boolean fullCheckpointOnChange) {
-    this.fullCheckpointOnChange = fullCheckpointOnChange;
-  }
-
-  @Override
-  public OImmutableSchema makeSnapshot() {
-    if (snapshot == null) {
-      // Is null only in the case that is asked while the schema is created
-      // all the other cases are already protected by a write lock
-      acquireSchemaReadLock();
-      try {
-        if (snapshot == null)
-          snapshot = new OImmutableSchema(this);
-      } finally {
-        releaseSchemaReadLock();
-      }
-    }
-    return snapshot;
-  }
-
-  public boolean isClustersCanNotBeSharedAmongClasses() {
-    return clustersCanNotBeSharedAmongClasses;
-  }
-
-  public OClusterSelectionFactory getClusterSelectionFactory() {
-    return clusterSelectionFactory;
-  }
-
-  public int countClasses() {
-    getDatabase().checkSecurity(ORule.ResourceGeneric.SCHEMA, ORole.PERMISSION_READ);
-
-    acquireSchemaReadLock();
-    try {
-      return classes.size();
-    } finally {
-      releaseSchemaReadLock();
-    }
-  }
-
-  public OClass createClass(final Class<?> clazz) {
-    OClass result;
-
-    int[] clusterIds = null;
-    int retry = 0;
-
-    while (true)
-      try {
-        acquireSchemaWriteLock();
-        try {
-        	//TODO: revisit this logic: interfaces should be also taken into concederation
-        	//TODO: Remove code duplication of this kind!
-          final Class<?> superClass = clazz.getSuperclass();
-          final OClass cls;
-          if (superClass != null && superClass != Object.class && existsClass(superClass.getSimpleName()))
-            cls = getClass(superClass.getSimpleName());
-          else
-            cls = null;
-
-          result = doCreateClass(clazz.getSimpleName(), clusterIds, retry, cls);
-          break;
-        } finally {
-          releaseSchemaWriteLock();
-        }
-
-      } catch (ClusterIdsAreEmptyException e) {
-        clusterIds = createClusters(clazz.getSimpleName());
-        retry++;
-      }
-
-    return result;
-  }
-
-  @Override
-  public OClass createClass(final Class<?> clazz, final int iDefaultClusterId) {
-    OClass result;
-
-    int[] clusterIds = new int[] { iDefaultClusterId };
-    int retry = 0;
-
-    while (true)
-      try {
-        acquireSchemaWriteLock();
-        try {
-        	//TODO: revisit this logic: interfaces should be also taken into concederation
-          final Class<?> superClass = clazz.getSuperclass();
-          final OClass cls;
-          if (superClass != null && superClass != Object.class && existsClass(superClass.getSimpleName()))
-            cls = getClass(superClass.getSimpleName());
-          else
-            cls = null;
-
-          result = doCreateClass(clazz.getSimpleName(), clusterIds, retry, cls);
-        } finally {
-          releaseSchemaWriteLock();
-        }
-
-        break;
-      } catch (ClusterIdsAreEmptyException e) {
-        clusterIds = createClusters(clazz.getSimpleName());
-        retry++;
-      }
-
-    return result;
-  }
-
-  @Override
-  public OClass createClass(final String className) {
-    return createClass(className, (OClass) null, (int[]) null);
-  }
-
-  @Override
-  public OClass createClass(final String iClassName, final OClass iSuperClass) {
-    return createClass(iClassName, iSuperClass, (int[]) null);
-  }
-  
-  @Override
-	public OClass createClass(String iClassName, OClass... superClasses) {
-		return createClass(iClassName, (int[])null, superClasses);
-	}
-
-  @Override
-  public OClass createClass(final String className, final int iDefaultClusterId) {
-    return createClass(className, (OClass)null, new int[] { iDefaultClusterId });
-  }
-
-  @Override
-  public OClass createClass(final String className, final OClass iSuperClass, final int iDefaultClusterId) {
-    return createClass(className, iSuperClass, new int[] { iDefaultClusterId });
-  }
-
-  @Override
-  public OClass getOrCreateClass(final String iClassName) {
-    return getOrCreateClass(iClassName, (OClass)null);
-  }
-  
-  @Override
-  public OClass getOrCreateClass(final String iClassName, final OClass superClass) {
-	return getOrCreateClass(iClassName, superClass==null?new OClass[0]:new OClass[]{superClass});  
-  }
-
-  @Override
-  public OClass getOrCreateClass(final String iClassName, final OClass... superClasses) {
-    if (iClassName == null)
-      return null;
-
-    acquireSchemaReadLock();
-    try {
-      OClass cls = classes.get(iClassName.toLowerCase());
-      if (cls != null)
-        return cls;
-    } finally {
-      releaseSchemaReadLock();
-    }
-
-    OClass cls;
-
-    int[] clusterIds = null;
-    int retry = 0;
-
-    while (true)
-      try {
-        acquireSchemaWriteLock();
-        try {
-          cls = classes.get(iClassName.toLowerCase());
-          if (cls != null)
-            return cls;
-
-          cls = doCreateClass(iClassName, clusterIds, retry, superClasses);
-          //TODO: revisit this exception
-//          if (superClass != null && !cls.isSubClassOf(superClass))
-//            throw new IllegalArgumentException("Class '" + iClassName + "' is not an instance of " + superClass.getShortName());
-
-          addClusterClassMap(cls);
-        } finally {
-          releaseSchemaWriteLock();
-        }
-        break;
-      } catch (ClusterIdsAreEmptyException e) {
-        clusterIds = createClusters(iClassName);
-        retry++;
-      }
-
-    return cls;
-  }
-
-  @Override
-  public OClass createAbstractClass(final Class<?> iClass) {
-    OClass cls;
-    int[] clusterIds = new int[] { -1 };
-    int retry = 0;
-
-    while (true)
-      try {
-        acquireSchemaWriteLock();
-        try {
-        	//TODO: revisit this logic: interfaces should be also taken into concederation
-          final Class<?> superClass = iClass.getSuperclass();
-          if (superClass != null && superClass != Object.class && existsClass(superClass.getSimpleName()))
-            cls = getClass(superClass.getSimpleName());
-          else
-            cls = null;
-          cls = doCreateClass(iClass.getSimpleName(), clusterIds, retry, cls);
-        } finally {
-          releaseSchemaWriteLock();
-        }
-
-        break;
-      } catch (ClusterIdsAreEmptyException e) {
-        clusterIds = createClusters(iClass.getSimpleName());
-        retry++;
-      }
-
-    return cls;
-  }
-
-  @Override
-  public OClass createAbstractClass(final String className) {
-    return createClass(className, null, -1);
-  }
-
-  @Override
-  public OClass createAbstractClass(final String className, final OClass superClass) {
-    return createClass(className, superClass, -1);
-  }
-  
-  @Override
-	public OClass createAbstractClass(String iClassName, OClass... superClasses) {
-		return createClass(iClassName, new int[]{-1}, superClasses);
-	}
-  
-  @Override
-  public OClass createClass(final String className, final OClass superClass, int[] clusterIds) {
-	  return createClass(className, clusterIds, superClass);
-  }
-  
-  @Override
-  public OClass createClass(final String className, int[] clusterIds, OClass... superClasses) {
-    final Character wrongCharacter = OSchemaShared.checkClassNameIfValid(className);
-    if (wrongCharacter != null)
-      throw new OSchemaException("Invalid class name found. Character '" + wrongCharacter + "' cannot be used in class name '"
-          + className + "'");
-
-    OClass result;
-    int retry = 0;
-
-    while (true)
-      try {
-        result = doCreateClass(className, clusterIds, retry, superClasses);
-        break;
-      } catch (ClusterIdsAreEmptyException e) {
-        classes.remove(className.toLowerCase());
-        clusterIds = createClusters(className);
-        retry++;
-      }
-
-    return result;
-  }
-
-  public void checkEmbedded(OStorage storage) {
-    if (!(storage.getUnderlying() instanceof OAbstractPaginatedStorage))
-      throw new OSchemaException("'Internal' schema modification methods can be used only inside of embedded database");
-  }
-
-  void addClusterForClass(final int clusterId, final OClass cls) {
-    acquireSchemaWriteLock();
-    try {
-      if (!clustersCanNotBeSharedAmongClasses)
-        return;
-
-      if (clusterId < 0)
-        return;
-
-      final OStorage storage = getDatabase().getStorage();
-      checkEmbedded(storage);
-
-      final OClass existingCls = clustersToClasses.get(clusterId);
-      if (existingCls != null && !cls.equals(existingCls))
-        throw new OSchemaException("Cluster with id " + clusterId + " already belongs to class " + clustersToClasses.get(clusterId));
-
-      clustersToClasses.put(clusterId, cls);
-    } finally {
-      releaseSchemaWriteLock();
-    }
-  }
-
-  void removeClusterForClass(int clusterId, OClass cls) {
-    acquireSchemaWriteLock();
-    try {
-      if (!clustersCanNotBeSharedAmongClasses)
-        return;
-
-      if (clusterId < 0)
-        return;
-
-      final OStorage storage = getDatabase().getStorage();
-      checkEmbedded(storage);
-
-      clustersToClasses.remove(clusterId);
-    } finally {
-      releaseSchemaWriteLock();
-    }
-  }
-
-  void checkClusterCanBeAdded(int clusterId, OClass cls) {
-    acquireSchemaReadLock();
-    try {
-      if (!clustersCanNotBeSharedAmongClasses)
-        return;
-
-      if (clusterId < 0)
-        return;
-
-      final OClass existingCls = clustersToClasses.get(clusterId);
-
-      if (existingCls != null && !cls.equals(existingCls))
-        throw new OSchemaException("Cluster with id " + clusterId + " already belongs to class " + clustersToClasses.get(clusterId));
-
-    } finally {
-      releaseSchemaReadLock();
-    }
-  }
-
-  public OClass getClassByClusterId(int clusterId) {
-    acquireSchemaReadLock();
-    try {
-      if (!clustersCanNotBeSharedAmongClasses)
-        throw new OSchemaException("This feature is not supported in current version of binary format.");
-
-      return clustersToClasses.get(clusterId);
-    } finally {
-      releaseSchemaReadLock();
-    }
-  }
-
-  /*
-   * (non-Javadoc)
-   * 
-   * @see com.orientechnologies.orient.core.metadata.schema.OSchema#dropClass(java.lang.String)
-   */
-  public void dropClass(final String className) {
-    final ODatabaseDocumentInternal db = getDatabase();
-    final OStorage storage = db.getStorage();
-    final StringBuilder cmd;
-
-    acquireSchemaWriteLock();
-    try {
-      if (getDatabase().getTransaction().isActive())
-        throw new IllegalStateException("Cannot drop a class inside a transaction");
-
-      if (className == null)
-        throw new IllegalArgumentException("Class name is null");
-
-      getDatabase().checkSecurity(ORule.ResourceGeneric.SCHEMA, ORole.PERMISSION_DELETE);
-
-      final String key = className.toLowerCase();
-
-      OClass cls = classes.get(key);
-
-      if (cls == null)
-        throw new OSchemaException("Class " + className + " was not found in current database");
-
-      if (!cls.getSubclasses().isEmpty())
-        throw new OSchemaException("Class " + className
-            + " cannot be dropped because it has sub classes. Remove the dependencies before trying to drop it again");
-
-      cmd = new StringBuilder("drop class ");
-      cmd.append(className);
-      cmd.append(" unsafe");
-
-      if (isDistributedCommand()) {
-        final OAutoshardedStorage autoshardedStorage = (OAutoshardedStorage) storage;
-        OCommandSQL commandSQL = new OCommandSQL(cmd.toString());
-        commandSQL.addExcludedNode(autoshardedStorage.getNodeId());
-        db.command(commandSQL).execute();
-
-        dropClassInternal(className);
-      } else if (storage instanceof OStorageProxy) {
-        final OCommandSQL commandSQL = new OCommandSQL(cmd.toString());
-        db.command(commandSQL).execute();
-        reload();
-      } else
-        dropClassInternal(className);
-
-    } finally {
-      releaseSchemaWriteLock();
-    }
-  }
-
-  /**
-   * Reloads the schema inside a storage's shared lock.
-   */
-  @Override
-  public <RET extends ODocumentWrapper> RET reload() {
-    rwSpinLock.acquireWriteLock();
-    try {
-      reload(null);
-      snapshot = new OImmutableSchema(this);
-      return (RET) this;
-    } finally {
-      rwSpinLock.releaseWriteLock();
-    }
-  }
-
-  public boolean existsClass(final String iClassName) {
-    if (iClassName == null)
-      return false;
-
-    acquireSchemaReadLock();
-    try {
-      return classes.containsKey(iClassName.toLowerCase());
-    } finally {
-      releaseSchemaReadLock();
-    }
-  }
-
-  /*
-   * (non-Javadoc)
-   * 
-   * @see com.orientechnologies.orient.core.metadata.schema.OSchema#getClass(java.lang.Class)
-   */
-  public OClass getClass(final Class<?> iClass) {
-    if (iClass == null)
-      return null;
-
-    return getClass(iClass.getSimpleName());
-  }
-
-  /*
-   * (non-Javadoc)
-   * 
-   * @see com.orientechnologies.orient.core.metadata.schema.OSchema#getClass(java.lang.String)
-   */
-  public OClass getClass(final String iClassName) {
-    if (iClassName == null)
-      return null;
-
-    acquireSchemaReadLock();
-    try {
-      return classes.get(iClassName.toLowerCase());
-    } finally {
-      releaseSchemaReadLock();
-    }
-  }
-
-  public void acquireSchemaReadLock() {
-    rwSpinLock.acquireReadLock();
-  }
-
-  public void releaseSchemaReadLock() {
-    rwSpinLock.releaseReadLock();
-  }
-
-  public void acquireSchemaWriteLock() {
-    rwSpinLock.acquireWriteLock();
-    modificationCounter.get().increment();
-  }
-
-  public void releaseSchemaWriteLock() {
-    releaseSchemaWriteLock(true);
-  }
-
-  public void releaseSchemaWriteLock(final boolean iSave) {
-    try {
-      if (modificationCounter.get().intValue() == 1) {
-        // if it is embedded storage modification of schema is done by internal methods otherwise it is done by
-        // by sql commands and we need to reload local replica
-
-        if (iSave)
-          if (getDatabase().getStorage().getUnderlying() instanceof OAbstractPaginatedStorage)
-            saveInternal();
-          else
-            reload();
-        else
-          snapshot = new OImmutableSchema(this);
-
-        version++;
-      }
-    } finally {
-      rwSpinLock.releaseWriteLock();
-      modificationCounter.get().decrement();
-    }
-
-    assert modificationCounter.get().intValue() >= 0;
-
-    if (modificationCounter.get().intValue() == 0 && getDatabase().getStorage().getUnderlying() instanceof OStorageProxy) {
-      getDatabase().getStorage().reload();
-    }
-  }
-
-  void changeClassName(final String oldName, final String newName, OClass cls) {
-    acquireSchemaWriteLock();
-    try {
-      checkEmbedded(getDatabase().getStorage());
-
-      if (oldName != null)
-        classes.remove(oldName.toLowerCase());
-      if (newName != null)
-        classes.put(newName.toLowerCase(), cls);
-
-    } finally {
-      releaseSchemaWriteLock();
-    }
-  }
-
-  /**
-   * Binds ODocument to POJO.
-   */
-  @Override
-  public void fromStream() {
-    rwSpinLock.acquireWriteLock();
-    modificationCounter.get().increment();
-    try {
-      // READ CURRENT SCHEMA VERSION
-      final Integer schemaVersion = (Integer) document.field("schemaVersion");
-      if (schemaVersion == null) {
-        OLogManager
-            .instance()
-            .error(
-                this,
-                "Database's schema is empty! Recreating the system classes and allow the opening of the database but double check the integrity of the database");
-        return;
-      } else if (schemaVersion != CURRENT_VERSION_NUMBER && VERSION_NUMBER_V5 != schemaVersion) {
-        // VERSION_NUMBER_V5 is needed for guarantee the compatibility to 2.0-M1 and 2.0-M2 no changed associated with it
-        // HANDLE SCHEMA UPGRADE
-        throw new OConfigurationException(
-            "Database schema is different. Please export your old database with the previous version of OrientDB and reimport it using the current one.");
-      }
-
-      properties.clear();
-      propertiesByNameType.clear();
-      List<ODocument> globalProperties = document.field("globalProperties");
-      boolean hasGlobalProperties = false;
-      if (globalProperties != null) {
-        hasGlobalProperties = true;
-        for (ODocument oDocument : globalProperties) {
-          OGlobalPropertyImpl prop = new OGlobalPropertyImpl();
-          prop.fromDocument(oDocument);
-          ensurePropertiesSize(prop.getId());
-          properties.set(prop.getId(), prop);
-          propertiesByNameType.put(prop.getName() + "|" + prop.getType().name(), prop);
-        }
-      }
-      // REGISTER ALL THE CLASSES
-      clustersToClasses.clear();
-
-      final Map<String, OClass> newClasses = new HashMap<String, OClass>();
-
-      OClassImpl cls;
-      Collection<ODocument> storedClasses = document.field("classes");
-      for (ODocument c : storedClasses) {
-
-        cls = new OClassImpl(this, c);
-        cls.fromStream();
-
-        if (classes.containsKey(cls.getName().toLowerCase())) {
-          cls = (OClassImpl) classes.get(cls.getName().toLowerCase());
-          cls.fromStream(c);
-        }
-
-        newClasses.put(cls.getName().toLowerCase(), cls);
-
-        if (cls.getShortName() != null)
-          newClasses.put(cls.getShortName().toLowerCase(), cls);
-
-        addClusterClassMap(cls);
-      }
-
-      classes.clear();
-      classes.putAll(newClasses);
-
-      // REBUILD THE INHERITANCE TREE
-      List<String> superClassNames;
-      String legacySuperClassName;
-      List<OClass> superClasses;
-      OClass superClass;
-      
-      for (ODocument c : storedClasses) {
-    	  superClassNames = c.field("superClasses");
-    	  legacySuperClassName = c.field("superClass");
-    	  if(superClassNames==null) superClassNames = new ArrayList<String>();
-    	  if(legacySuperClassName!=null && !superClassNames.contains(legacySuperClassName)) superClassNames.add(legacySuperClassName);
-
-        if (!superClassNames.isEmpty()) {
-          // HAS A SUPER CLASS or CLASSES
-        	cls = (OClassImpl) classes.get(((String) c.field("name")).toLowerCase());
-        	superClasses = new ArrayList<OClass>(superClassNames.size());
-        	for(String superClassName:superClassNames)
-        	{
-	
-	          superClass = classes.get(superClassName.toLowerCase());
-	
-	          if (superClass == null)
-	            throw new OConfigurationException("Super class '" + superClassName + "' was declared in class '" + cls.getName()
-	                + "' but was not found in schema. Remove the dependency or create the class to continue.");
-	          superClasses.add(superClass);
-        	}
-        	cls.setSuperClassesInternal(superClasses);
-        }
-      }
-
-      if (!hasGlobalProperties) {
-        if (getDatabase().getStorage().getUnderlying() instanceof OAbstractPaginatedStorage)
-          saveInternal();
-      }
-
-    } finally {
-      version++;
-      modificationCounter.get().decrement();
-      rwSpinLock.releaseWriteLock();
-    }
-  }
-
-  /**
-   * Binds POJO to ODocument.
-   */
-  @Override
-  @OBeforeSerialization
-  public ODocument toStream() {
-    rwSpinLock.acquireReadLock();
-    try {
-      document.setInternalStatus(ORecordElement.STATUS.UNMARSHALLING);
-
-      try {
-        document.field("schemaVersion", CURRENT_VERSION_NUMBER);
-
-        Set<ODocument> cc = new HashSet<ODocument>();
-        for (OClass c : classes.values())
-          cc.add(((OClassImpl) c).toStream());
-
-        document.field("classes", cc, OType.EMBEDDEDSET);
-
-        List<ODocument> globalProperties = new ArrayList<ODocument>();
-        for (OGlobalProperty globalProperty : properties) {
-          if (globalProperty != null)
-            globalProperties.add(((OGlobalPropertyImpl) globalProperty).toDocument());
-        }
-        document.field("globalProperties", globalProperties, OType.EMBEDDEDLIST);
-      } finally {
-        document.setInternalStatus(ORecordElement.STATUS.LOADED);
-      }
-
-      return document;
-    } finally {
-      rwSpinLock.releaseReadLock();
-    }
-  }
-
-  public Collection<OClass> getClasses() {
-    getDatabase().checkSecurity(ORule.ResourceGeneric.SCHEMA, ORole.PERMISSION_READ);
-    acquireSchemaReadLock();
-    try {
-      return new HashSet<OClass>(classes.values());
-    } finally {
-      releaseSchemaReadLock();
-    }
-  }
-
-  @Override
-  public Set<OClass> getClassesRelyOnCluster(final String clusterName) {
-    getDatabase().checkSecurity(ORule.ResourceGeneric.SCHEMA, ORole.PERMISSION_READ);
-
-    acquireSchemaReadLock();
-    try {
-      final int clusterId = getDatabase().getClusterIdByName(clusterName);
-      final Set<OClass> result = new HashSet<OClass>();
-      for (OClass c : classes.values()) {
-        if (OArrays.contains(c.getPolymorphicClusterIds(), clusterId))
-          result.add(c);
-      }
-
-      return result;
-    } finally {
-      releaseSchemaReadLock();
-    }
-  }
-
-  @Override
-  public OSchemaShared load() {
-    rwSpinLock.acquireWriteLock();
-    try {
-      getDatabase();
-      ((ORecordId) document.getIdentity()).fromString(getDatabase().getStorage().getConfiguration().schemaRecordId);
-      reload("*:-1 index:0");
-
-      snapshot = new OImmutableSchema(this);
-
-      return this;
-    } finally {
-      rwSpinLock.releaseWriteLock();
-    }
-  }
-
-  public void create() {
-    rwSpinLock.acquireWriteLock();
-    try {
-      final ODatabaseDocumentInternal db = getDatabase();
-      super.save(OMetadataDefault.CLUSTER_INTERNAL_NAME);
-      db.getStorage().getConfiguration().schemaRecordId = document.getIdentity().toString();
-      db.getStorage().getConfiguration().update();
-      snapshot = new OImmutableSchema(this);
-    } finally {
-      rwSpinLock.releaseWriteLock();
-    }
-  }
-
-  public void close(boolean onDelete) {
-    rwSpinLock.acquireWriteLock();
-    try {
-      classes.clear();
-      document.clear();
-    } finally {
-      rwSpinLock.releaseWriteLock();
-    }
-  }
-
-  @Deprecated
-  public int getVersion() {
-    return version;
-  }
-
-  public ORID getIdentity() {
-    acquireSchemaReadLock();
-    try {
-      return document.getIdentity();
-    } finally {
-      releaseSchemaReadLock();
-    }
-  }
-
-  /**
-   * Avoid to handle this by user API.
-   */
-  @Override
-  public <RET extends ODocumentWrapper> RET save() {
-    return (RET) this;
-  }
-
-  /**
-   * Avoid to handle this by user API.
-   */
-  @Override
-  public <RET extends ODocumentWrapper> RET save(final String iClusterName) {
-    return (RET) this;
-  }
-
-  public OSchemaShared setDirty() {
-    rwSpinLock.acquireWriteLock();
-    try {
-      document.setDirty();
-      return this;
-    } finally {
-      rwSpinLock.releaseWriteLock();
-    }
-  }
-
-  public OGlobalProperty getGlobalPropertyById(int id) {
-    if (id >= properties.size())
-      return null;
-    return properties.get(id);
-  }
-
-  public OGlobalProperty createGlobalProperty(String name, OType type, Integer id) {
-    OGlobalProperty global;
-    if (id < properties.size() && (global = properties.get(id)) != null) {
-      if (!global.getName().equals(name) || !global.getType().equals(type))
-        throw new OSchemaException("A property with id " + id + " already exist ");
-      return global;
-    }
-
-    global = new OGlobalPropertyImpl(name, type, id);
-    ensurePropertiesSize(id);
-    properties.set(id, global);
-    propertiesByNameType.put(global.getName() + "|" + global.getType().name(), global);
-    return global;
-  }
-
-  public List<OGlobalProperty> getGlobalProperties() {
-    return Collections.unmodifiableList(properties);
-  }
-
-  protected OGlobalProperty findOrCreateGlobalProperty(String name, OType type) {
-    OGlobalProperty global = propertiesByNameType.get(name + "|" + type.name());
-    if (global == null) {
-      int id = properties.size();
-      global = new OGlobalPropertyImpl(name, type, id);
-      properties.add(id, global);
-      propertiesByNameType.put(global.getName() + "|" + global.getType().name(), global);
-    }
-    return global;
-  }
-  
-  private OClass doCreateClass(final String className, final int[] clusterIds, int retry, OClass... superClasses)
-      throws ClusterIdsAreEmptyException {
-    OClass result;
-
-    final ODatabaseDocumentInternal db = getDatabase();
-    final OStorage storage = db.getStorage();
-    StringBuilder cmd = null;
-
-    getDatabase().checkSecurity(ORule.ResourceGeneric.SCHEMA, ORole.PERMISSION_CREATE);
-    acquireSchemaWriteLock();
-    try {
-
-      final String key = className.toLowerCase();
-      if (classes.containsKey(key) && retry == 0)
-        throw new OSchemaException("Class " + className + " already exists in current database");
-
-      if (!isDistributedCommand())
-        checkClustersAreAbsent(clusterIds);
-
-      cmd = new StringBuilder("create class ");
-      cmd.append(className);
-      
-      List<OClass> superClassesList = new ArrayList<OClass>();
-      if (superClasses != null && superClasses.length>0) {
-        cmd.append(" extends ");
-        boolean first=true;
-        for(OClass superClass: superClasses)
-        {
-        	//Filtering for null
-        	if(superClass!=null)
-        	{
-        		if(!first)cmd.append(", ");
-        		cmd.append(superClass.getName());
-        		first = false;
-        		superClassesList.add(superClass);
-        	}
-        }
-      }
-
-      if (clusterIds != null) {
-        if (clusterIds.length == 1 && clusterIds[0] == -1)
-          cmd.append(" abstract");
-        else {
-          cmd.append(" cluster ");
-          for (int i = 0; i < clusterIds.length; ++i) {
-            if (i > 0)
-              cmd.append(',');
-            else
-              cmd.append(' ');
-
-            cmd.append(clusterIds[i]);
-          }
-        }
-      }
-
-      if (isDistributedCommand()) {
-        createClassInternal(className, clusterIds, superClassesList);
-
-        final OAutoshardedStorage autoshardedStorage = (OAutoshardedStorage) storage;
-        OCommandSQL commandSQL = new OCommandSQL(cmd.toString());
-        commandSQL.addExcludedNode(autoshardedStorage.getNodeId());
-
-        final Object res = db.command(commandSQL).execute();
-
-      } else if (storage instanceof OStorageProxy) {
-        db.command(new OCommandSQL(cmd.toString())).execute();
-        reload();
-      } else
-        createClassInternal(className, clusterIds, superClassesList);
-
-      result = classes.get(className.toLowerCase());
-
-      // WAKE UP DB LIFECYCLE LISTENER
-      for (Iterator<ODatabaseLifecycleListener> it = Orient.instance().getDbLifecycleListeners(); it.hasNext();)
-        it.next().onCreateClass(getDatabase(), result);
-
-    } finally {
-      releaseSchemaWriteLock();
-    }
-
-    return result;
-  }
-
-  private boolean isDistributedCommand() {
-    return getDatabase().getStorage() instanceof OAutoshardedStorage
-        && OScenarioThreadLocal.INSTANCE.get() != OScenarioThreadLocal.RUN_MODE.RUNNING_DISTRIBUTED;
-  }
-
-  private OClass createClassInternal(final String className, final int[] clusterIdsToAdd, final List<OClass> superClasses)
-      throws ClusterIdsAreEmptyException {
-    acquireSchemaWriteLock();
-    try {
-      if (className == null || className.length() == 0)
-        throw new OSchemaException("Found class name null or empty");
-
-      if (Character.isDigit(className.charAt(0)))
-        throw new OSchemaException("Found invalid class name. Cannot start with numbers");
-
-      final Character wrongCharacter = checkClassNameIfValid(className);
-      if (wrongCharacter != null)
-        throw new OSchemaException("Found invalid class name. Character '" + wrongCharacter + "' cannot be used in class name.");
-
-      final ODatabaseDocumentInternal database = getDatabase();
-      final OStorage storage = database.getStorage();
-      checkEmbedded(storage);
-
-      checkClustersAreAbsent(clusterIdsToAdd);
-
-      final int[] clusterIds;
-      if (clusterIdsToAdd == null || clusterIdsToAdd.length == 0) {
-        throw new ClusterIdsAreEmptyException();
-
-      } else
-        clusterIds = clusterIdsToAdd;
-
-      database.checkSecurity(ORule.ResourceGeneric.SCHEMA, ORole.PERMISSION_CREATE);
-
-      final String key = className.toLowerCase();
-
-      if (classes.containsKey(key))
-        throw new OSchemaException("Class " + className + " already exists in current database");
-
-      OClassImpl cls = new OClassImpl(this, className, clusterIds);
-
-      classes.put(key, cls);
-      if (cls.getShortName() != null)
-        // BIND SHORT NAME TOO
-        classes.put(cls.getShortName().toLowerCase(), cls);
-
-      if (superClasses != null && superClasses.size()>0) {
-        cls.setSuperClassesInternal(superClasses);
-        for(OClass superClass: superClasses)
-        {
-	        // UPDATE INDEXES
-	        final int[] clustersToIndex = superClass.getPolymorphicClusterIds();
-	        final String[] clusterNames = new String[clustersToIndex.length];
-	        for (int i = 0; i < clustersToIndex.length; i++)
-	          clusterNames[i] = database.getClusterNameById(clustersToIndex[i]);
-	
-	        for (OIndex<?> index : superClass.getIndexes())
-	          for (String clusterName : clusterNames)
-	            if (clusterName != null)
-	              database.getMetadata().getIndexManager().addClusterToIndex(clusterName, index.getName());
-        }
-      }
-
-      addClusterClassMap(cls);
-
-      return cls;
-    } finally {
-      releaseSchemaWriteLock();
-    }
-  }
-
-  private int[] createClusters(String className) {
-    className = className.toLowerCase();
-
-    final ODatabaseDocumentInternal database = getDatabase();
-    final OStorage storage = database.getStorage();
-
-    int[] clusterIds;// CREATE A NEW CLUSTER(S)
-    final int minimumClusters = storage.getConfiguration().getMinimumClusters();
-
-    clusterIds = new int[minimumClusters];
-    if (minimumClusters <= 1) {
-      clusterIds[0] = database.getClusterIdByName(className);
-      if (clusterIds[0] == -1)
-        clusterIds[0] = database.addCluster(className);
-    } else
-      for (int i = 0; i < minimumClusters; ++i) {
-        clusterIds[i] = database.getClusterIdByName(className + "_" + i);
-        if (clusterIds[i] == -1)
-          clusterIds[i] = database.addCluster(className + "_" + i);
-      }
-    return clusterIds;
-  }
-
-  private void dropClassInternal(final String className) {
-    acquireSchemaWriteLock();
-    try {
-      if (getDatabase().getTransaction().isActive())
-        throw new IllegalStateException("Cannot drop a class inside a transaction");
-
-      if (className == null)
-        throw new IllegalArgumentException("Class name is null");
-
-      getDatabase().checkSecurity(ORule.ResourceGeneric.SCHEMA, ORole.PERMISSION_DELETE);
-
-      final String key = className.toLowerCase();
-
-      final OClass cls = classes.get(key);
-      if (cls == null)
-        throw new OSchemaException("Class " + className + " was not found in current database");
-
-      if (!cls.getSubclasses().isEmpty())
-        throw new OSchemaException("Class " + className
-            + " cannot be dropped because it has sub classes. Remove the dependencies before trying to drop it again");
-
-      checkEmbedded(getDatabase().getStorage());
-
-      for(OClass superClass: cls.getSuperClasses())
-      {
-    	  // REMOVE DEPENDENCY FROM SUPERCLASS
-    	  ((OClassImpl) superClass).removeBaseClassInternal(cls);
-      }
-
-      dropClassIndexes(cls);
-
-      classes.remove(key);
-
-      if (cls.getShortName() != null)
-        // REMOVE THE ALIAS TOO
-        classes.remove(cls.getShortName().toLowerCase());
-
-      removeClusterClassMap(cls);
-
-      deleteDefaultCluster(cls);
-    } finally {
-      releaseSchemaWriteLock();
-    }
-  }
-
-  private void deleteDefaultCluster(OClass clazz) {
-    final ODatabaseDocumentInternal database = getDatabase();
-    final int clusterId = clazz.getDefaultClusterId();
-    final OCluster cluster = database.getStorage().getClusterById(clusterId);
-
-    if (cluster.getName().equalsIgnoreCase(clazz.getName()))
-      database.getStorage().dropCluster(clusterId, true);
-  }
-
-  private void saveInternal() {
-    final ODatabaseDocument db = getDatabase();
-
-    if (db.getTransaction().isActive()) {
-      reload(null, true);
-      throw new OSchemaException("Cannot change the schema while a transaction is active. Schema changes are not transactional");
-    }
-
-    setDirty();
-
-    OScenarioThreadLocal.executeAsDistributed(new Callable<Object>() {
-      @Override
-      public Object call() {
-        try {
-          toStream();
-          document.save(OMetadataDefault.CLUSTER_INTERNAL_NAME);
-          if (fullCheckpointOnChange)
-            getDatabase().getStorage().synch();
-        } catch (OConcurrentModificationException e) {
-          reload(null, true);
-          throw e;
-        }
-        return null;
-      }
-    });
-
-    snapshot = new OImmutableSchema(this);
-  }
-
-  private void addClusterClassMap(final OClass cls) {
-    if (!clustersCanNotBeSharedAmongClasses)
-      return;
-
-    for (int clusterId : cls.getClusterIds()) {
-      if (clusterId < 0)
-        continue;
-
-      clustersToClasses.put(clusterId, cls);
-    }
-
-  }
-
-  private void removeClusterClassMap(final OClass cls) {
-    if (!clustersCanNotBeSharedAmongClasses)
-      return;
-
-    for (int clusterId : cls.getClusterIds()) {
-      if (clusterId < 0)
-        continue;
-
-      clustersToClasses.remove(clusterId);
-    }
-
-  }
-
-  private void checkClustersAreAbsent(final int[] iClusterIds) {
-    if (!clustersCanNotBeSharedAmongClasses || iClusterIds == null)
-      return;
-
-    for (int clusterId : iClusterIds) {
-      if (clusterId < 0)
-        continue;
-
-      if (clustersToClasses.containsKey(clusterId))
-        throw new OSchemaException("Cluster with id " + clusterId + " already belongs to class " + clustersToClasses.get(clusterId));
-    }
-  }
-
-  private void dropClassIndexes(final OClass cls) {
-    final ODatabaseDocument database = getDatabase();
-    final OIndexManager indexManager = database.getMetadata().getIndexManager();
-
-    for (final OIndex<?> index : indexManager.getClassIndexes(cls.getName()))
-      indexManager.dropIndex(index.getName());
-  }
-
-  private OClass cascadeCreate(final Class<?> javaClass) {
-    final OClassImpl cls = (OClassImpl) createClass(javaClass.getSimpleName());
-
-    final Class<?> javaSuperClass = javaClass.getSuperclass();
-    if (javaSuperClass != null && !javaSuperClass.getName().equals("java.lang.Object")
-        && !javaSuperClass.getName().startsWith("com.orientechnologies")) {
-      OClass superClass = classes.get(javaSuperClass.getSimpleName().toLowerCase());
-      if (superClass == null)
-        superClass = cascadeCreate(javaSuperClass);
-      cls.setSuperClass(superClass);
-    }
-
-    return cls;
-  }
-
-  private ODatabaseDocumentInternal getDatabase() {
-    return ODatabaseRecordThreadLocal.INSTANCE.get();
-  }
-
-  private void ensurePropertiesSize(int size) {
-    while (properties.size() <= size)
-      properties.add(null);
-  }
-}
+/*
+ *
+ *  *  Copyright 2014 Orient Technologies LTD (info(at)orientechnologies.com)
+ *  *
+ *  *  Licensed under the Apache License, Version 2.0 (the "License");
+ *  *  you may not use this file except in compliance with the License.
+ *  *  You may obtain a copy of the License at
+ *  *
+ *  *       http://www.apache.org/licenses/LICENSE-2.0
+ *  *
+ *  *  Unless required by applicable law or agreed to in writing, software
+ *  *  distributed under the License is distributed on an "AS IS" BASIS,
+ *  *  WITHOUT WARRANTIES OR CONDITIONS OF ANY KIND, either express or implied.
+ *  *  See the License for the specific language governing permissions and
+ *  *  limitations under the License.
+ *  *
+ *  * For more information: http://www.orientechnologies.com
+ *
+ */
+package com.orientechnologies.orient.core.metadata.schema;
+
+import java.util.ArrayList;
+import java.util.Collection;
+import java.util.Collections;
+import java.util.HashMap;
+import java.util.HashSet;
+import java.util.Iterator;
+import java.util.List;
+import java.util.Map;
+import java.util.Set;
+import java.util.concurrent.Callable;
+
+import com.orientechnologies.common.concur.lock.OReadersWriterSpinLock;
+import com.orientechnologies.common.concur.resource.OCloseable;
+import com.orientechnologies.common.log.OLogManager;
+import com.orientechnologies.common.types.OModifiableInteger;
+import com.orientechnologies.common.util.OArrays;
+import com.orientechnologies.orient.core.Orient;
+import com.orientechnologies.orient.core.annotation.OBeforeSerialization;
+import com.orientechnologies.orient.core.db.ODatabaseDocumentInternal;
+import com.orientechnologies.orient.core.db.ODatabaseLifecycleListener;
+import com.orientechnologies.orient.core.db.ODatabaseRecordThreadLocal;
+import com.orientechnologies.orient.core.db.OScenarioThreadLocal;
+import com.orientechnologies.orient.core.db.document.ODatabaseDocument;
+import com.orientechnologies.orient.core.db.record.ORecordElement;
+import com.orientechnologies.orient.core.exception.OConcurrentModificationException;
+import com.orientechnologies.orient.core.exception.OConfigurationException;
+import com.orientechnologies.orient.core.exception.OSchemaException;
+import com.orientechnologies.orient.core.id.ORID;
+import com.orientechnologies.orient.core.id.ORecordId;
+import com.orientechnologies.orient.core.index.OIndex;
+import com.orientechnologies.orient.core.index.OIndexManager;
+import com.orientechnologies.orient.core.metadata.OMetadataDefault;
+import com.orientechnologies.orient.core.metadata.schema.clusterselection.OClusterSelectionFactory;
+import com.orientechnologies.orient.core.metadata.security.ORole;
+import com.orientechnologies.orient.core.metadata.security.ORule;
+import com.orientechnologies.orient.core.record.impl.ODocument;
+import com.orientechnologies.orient.core.sql.OCommandSQL;
+import com.orientechnologies.orient.core.storage.OAutoshardedStorage;
+import com.orientechnologies.orient.core.storage.OCluster;
+import com.orientechnologies.orient.core.storage.OStorage;
+import com.orientechnologies.orient.core.storage.OStorageProxy;
+import com.orientechnologies.orient.core.storage.impl.local.OAbstractPaginatedStorage;
+import com.orientechnologies.orient.core.type.ODocumentWrapper;
+import com.orientechnologies.orient.core.type.ODocumentWrapperNoClass;
+/**
+ * Shared schema class. It's shared by all the database instances that point to the same storage.
+ * 
+ * @author Luca Garulli (l.garulli--at--orientechnologies.com)
+ * 
+ */
+@SuppressWarnings("unchecked")
+public class OSchemaShared extends ODocumentWrapperNoClass implements OSchema, OCloseable {
+  public static final int                       CURRENT_VERSION_NUMBER  = 4;
+  public static final int                       VERSION_NUMBER_V4       = 4;
+  // this is needed for guarantee the compatibility to 2.0-M1 and 2.0-M2 no changed associated with it
+  public static final int                       VERSION_NUMBER_V5       = 5;
+  private static final long                     serialVersionUID        = 1L;
+
+  private final boolean                         clustersCanNotBeSharedAmongClasses;
+
+  private final OReadersWriterSpinLock          rwSpinLock              = new OReadersWriterSpinLock();
+
+  private final Map<String, OClass>             classes                 = new HashMap<String, OClass>();
+  private final Map<Integer, OClass>            clustersToClasses       = new HashMap<Integer, OClass>();
+
+  private final OClusterSelectionFactory        clusterSelectionFactory = new OClusterSelectionFactory();
+
+  private final ThreadLocal<OModifiableInteger> modificationCounter     = new ThreadLocal<OModifiableInteger>() {
+                                                                          @Override
+                                                                          protected OModifiableInteger initialValue() {
+                                                                            return new OModifiableInteger(0);
+                                                                          }
+                                                                        };
+  private final List<OGlobalProperty>           properties              = new ArrayList<OGlobalProperty>();
+  private final Map<String, OGlobalProperty>    propertiesByNameType    = new HashMap<String, OGlobalProperty>();
+  private volatile int                          version                 = 0;
+  private volatile boolean                      fullCheckpointOnChange  = false;
+  private volatile OImmutableSchema             snapshot;
+
+  private static final class ClusterIdsAreEmptyException extends Exception {
+  }
+
+  public OSchemaShared(boolean clustersCanNotBeSharedAmongClasses) {
+    super(new ODocument());
+    this.clustersCanNotBeSharedAmongClasses = clustersCanNotBeSharedAmongClasses;
+  }
+
+  public static Character checkClassNameIfValid(String iName) {
+    if (iName == null)
+      throw new IllegalArgumentException("Name is null");
+
+    iName = iName.trim();
+
+    final int nameSize = iName.length();
+
+    if (nameSize == 0)
+      throw new IllegalArgumentException("Name is empty");
+
+    for (int i = 0; i < nameSize; ++i) {
+      final char c = iName.charAt(i);
+      if (c == ':' || c == ',' || c == ';' || c == ' ' || c == '%' || c == '@' || c == '=' || c == '.')
+        // INVALID CHARACTER
+        return c;
+    }
+
+    return null;
+  }
+
+  public static Character checkFieldNameIfValid(String iName) {
+    if (iName == null)
+      throw new IllegalArgumentException("Name is null");
+
+    iName = iName.trim();
+
+    final int nameSize = iName.length();
+
+    if (nameSize == 0)
+      throw new IllegalArgumentException("Name is empty");
+
+    for (int i = 0; i < nameSize; ++i) {
+      final char c = iName.charAt(i);
+      if (c == ':' || c == ',' || c == ';' || c == ' ' || c == '%' || c == '=')
+        // INVALID CHARACTER
+        return c;
+    }
+
+    return null;
+  }
+
+  public boolean isFullCheckpointOnChange() {
+    return fullCheckpointOnChange;
+  }
+
+  public void setFullCheckpointOnChange(boolean fullCheckpointOnChange) {
+    this.fullCheckpointOnChange = fullCheckpointOnChange;
+  }
+
+  @Override
+  public OImmutableSchema makeSnapshot() {
+    if (snapshot == null) {
+      // Is null only in the case that is asked while the schema is created
+      // all the other cases are already protected by a write lock
+      acquireSchemaReadLock();
+      try {
+        if (snapshot == null)
+          snapshot = new OImmutableSchema(this);
+      } finally {
+        releaseSchemaReadLock();
+      }
+    }
+    return snapshot;
+  }
+
+  public boolean isClustersCanNotBeSharedAmongClasses() {
+    return clustersCanNotBeSharedAmongClasses;
+  }
+
+  public OClusterSelectionFactory getClusterSelectionFactory() {
+    return clusterSelectionFactory;
+  }
+
+  public int countClasses() {
+    getDatabase().checkSecurity(ORule.ResourceGeneric.SCHEMA, ORole.PERMISSION_READ);
+
+    acquireSchemaReadLock();
+    try {
+      return classes.size();
+    } finally {
+      releaseSchemaReadLock();
+    }
+  }
+
+  public OClass createClass(final Class<?> clazz) {
+    OClass result;
+
+    int[] clusterIds = null;
+    int retry = 0;
+
+    while (true)
+      try {
+        acquireSchemaWriteLock();
+        try {
+        	//TODO: revisit this logic: interfaces should be also taken into concederation
+        	//TODO: Remove code duplication of this kind!
+          final Class<?> superClass = clazz.getSuperclass();
+          final OClass cls;
+          if (superClass != null && superClass != Object.class && existsClass(superClass.getSimpleName()))
+            cls = getClass(superClass.getSimpleName());
+          else
+            cls = null;
+
+          result = doCreateClass(clazz.getSimpleName(), clusterIds, retry, cls);
+          break;
+        } finally {
+          releaseSchemaWriteLock();
+        }
+
+      } catch (ClusterIdsAreEmptyException e) {
+        clusterIds = createClusters(clazz.getSimpleName());
+        retry++;
+      }
+
+    return result;
+  }
+
+  @Override
+  public OClass createClass(final Class<?> clazz, final int iDefaultClusterId) {
+    OClass result;
+
+    int[] clusterIds = new int[] { iDefaultClusterId };
+    int retry = 0;
+
+    while (true)
+      try {
+        acquireSchemaWriteLock();
+        try {
+        	//TODO: revisit this logic: interfaces should be also taken into concederation
+          final Class<?> superClass = clazz.getSuperclass();
+          final OClass cls;
+          if (superClass != null && superClass != Object.class && existsClass(superClass.getSimpleName()))
+            cls = getClass(superClass.getSimpleName());
+          else
+            cls = null;
+
+          result = doCreateClass(clazz.getSimpleName(), clusterIds, retry, cls);
+        } finally {
+          releaseSchemaWriteLock();
+        }
+
+        break;
+      } catch (ClusterIdsAreEmptyException e) {
+        clusterIds = createClusters(clazz.getSimpleName());
+        retry++;
+      }
+
+    return result;
+  }
+
+  @Override
+  public OClass createClass(final String className) {
+    return createClass(className, (OClass) null, (int[]) null);
+  }
+
+  @Override
+  public OClass createClass(final String iClassName, final OClass iSuperClass) {
+    return createClass(iClassName, iSuperClass, (int[]) null);
+  }
+  
+  @Override
+	public OClass createClass(String iClassName, OClass... superClasses) {
+		return createClass(iClassName, (int[])null, superClasses);
+	}
+
+  @Override
+  public OClass createClass(final String className, final int iDefaultClusterId) {
+    return createClass(className, (OClass)null, new int[] { iDefaultClusterId });
+  }
+
+  @Override
+  public OClass createClass(final String className, final OClass iSuperClass, final int iDefaultClusterId) {
+    return createClass(className, iSuperClass, new int[] { iDefaultClusterId });
+  }
+
+  @Override
+  public OClass getOrCreateClass(final String iClassName) {
+    return getOrCreateClass(iClassName, (OClass)null);
+  }
+  
+  @Override
+  public OClass getOrCreateClass(final String iClassName, final OClass superClass) {
+	return getOrCreateClass(iClassName, superClass==null?new OClass[0]:new OClass[]{superClass});  
+  }
+
+  @Override
+  public OClass getOrCreateClass(final String iClassName, final OClass... superClasses) {
+    if (iClassName == null)
+      return null;
+
+    acquireSchemaReadLock();
+    try {
+      OClass cls = classes.get(iClassName.toLowerCase());
+      if (cls != null)
+        return cls;
+    } finally {
+      releaseSchemaReadLock();
+    }
+
+    OClass cls;
+
+    int[] clusterIds = null;
+    int retry = 0;
+
+    while (true)
+      try {
+        acquireSchemaWriteLock();
+        try {
+          cls = classes.get(iClassName.toLowerCase());
+          if (cls != null)
+            return cls;
+
+          cls = doCreateClass(iClassName, clusterIds, retry, superClasses);
+          //TODO: revisit this exception
+//          if (superClass != null && !cls.isSubClassOf(superClass))
+//            throw new IllegalArgumentException("Class '" + iClassName + "' is not an instance of " + superClass.getShortName());
+
+          addClusterClassMap(cls);
+        } finally {
+          releaseSchemaWriteLock();
+        }
+        break;
+      } catch (ClusterIdsAreEmptyException e) {
+        clusterIds = createClusters(iClassName);
+        retry++;
+      }
+
+    return cls;
+  }
+
+  @Override
+  public OClass createAbstractClass(final Class<?> iClass) {
+    OClass cls;
+    int[] clusterIds = new int[] { -1 };
+    int retry = 0;
+
+    while (true)
+      try {
+        acquireSchemaWriteLock();
+        try {
+        	//TODO: revisit this logic: interfaces should be also taken into concederation
+          final Class<?> superClass = iClass.getSuperclass();
+          if (superClass != null && superClass != Object.class && existsClass(superClass.getSimpleName()))
+            cls = getClass(superClass.getSimpleName());
+          else
+            cls = null;
+          cls = doCreateClass(iClass.getSimpleName(), clusterIds, retry, cls);
+        } finally {
+          releaseSchemaWriteLock();
+        }
+
+        break;
+      } catch (ClusterIdsAreEmptyException e) {
+        clusterIds = createClusters(iClass.getSimpleName());
+        retry++;
+      }
+
+    return cls;
+  }
+
+  @Override
+  public OClass createAbstractClass(final String className) {
+    return createClass(className, null, -1);
+  }
+
+  @Override
+  public OClass createAbstractClass(final String className, final OClass superClass) {
+    return createClass(className, superClass, -1);
+  }
+  
+  @Override
+	public OClass createAbstractClass(String iClassName, OClass... superClasses) {
+		return createClass(iClassName, new int[]{-1}, superClasses);
+	}
+  
+  @Override
+  public OClass createClass(final String className, final OClass superClass, int[] clusterIds) {
+	  return createClass(className, clusterIds, superClass);
+  }
+  
+  @Override
+  public OClass createClass(final String className, int[] clusterIds, OClass... superClasses) {
+    final Character wrongCharacter = OSchemaShared.checkClassNameIfValid(className);
+    if (wrongCharacter != null)
+      throw new OSchemaException("Invalid class name found. Character '" + wrongCharacter + "' cannot be used in class name '"
+          + className + "'");
+
+    OClass result;
+    int retry = 0;
+
+    while (true)
+      try {
+        result = doCreateClass(className, clusterIds, retry, superClasses);
+        break;
+      } catch (ClusterIdsAreEmptyException e) {
+        classes.remove(className.toLowerCase());
+        clusterIds = createClusters(className);
+        retry++;
+      }
+
+    return result;
+  }
+
+  public void checkEmbedded(OStorage storage) {
+    if (!(storage.getUnderlying() instanceof OAbstractPaginatedStorage))
+      throw new OSchemaException("'Internal' schema modification methods can be used only inside of embedded database");
+  }
+
+  void addClusterForClass(final int clusterId, final OClass cls) {
+    acquireSchemaWriteLock();
+    try {
+      if (!clustersCanNotBeSharedAmongClasses)
+        return;
+
+      if (clusterId < 0)
+        return;
+
+      final OStorage storage = getDatabase().getStorage();
+      checkEmbedded(storage);
+
+      final OClass existingCls = clustersToClasses.get(clusterId);
+      if (existingCls != null && !cls.equals(existingCls))
+        throw new OSchemaException("Cluster with id " + clusterId + " already belongs to class " + clustersToClasses.get(clusterId));
+
+      clustersToClasses.put(clusterId, cls);
+    } finally {
+      releaseSchemaWriteLock();
+    }
+  }
+
+  void removeClusterForClass(int clusterId, OClass cls) {
+    acquireSchemaWriteLock();
+    try {
+      if (!clustersCanNotBeSharedAmongClasses)
+        return;
+
+      if (clusterId < 0)
+        return;
+
+      final OStorage storage = getDatabase().getStorage();
+      checkEmbedded(storage);
+
+      clustersToClasses.remove(clusterId);
+    } finally {
+      releaseSchemaWriteLock();
+    }
+  }
+
+  void checkClusterCanBeAdded(int clusterId, OClass cls) {
+    acquireSchemaReadLock();
+    try {
+      if (!clustersCanNotBeSharedAmongClasses)
+        return;
+
+      if (clusterId < 0)
+        return;
+
+      final OClass existingCls = clustersToClasses.get(clusterId);
+
+      if (existingCls != null && !cls.equals(existingCls))
+        throw new OSchemaException("Cluster with id " + clusterId + " already belongs to class " + clustersToClasses.get(clusterId));
+
+    } finally {
+      releaseSchemaReadLock();
+    }
+  }
+
+  public OClass getClassByClusterId(int clusterId) {
+    acquireSchemaReadLock();
+    try {
+      if (!clustersCanNotBeSharedAmongClasses)
+        throw new OSchemaException("This feature is not supported in current version of binary format.");
+
+      return clustersToClasses.get(clusterId);
+    } finally {
+      releaseSchemaReadLock();
+    }
+  }
+
+  /*
+   * (non-Javadoc)
+   * 
+   * @see com.orientechnologies.orient.core.metadata.schema.OSchema#dropClass(java.lang.String)
+   */
+  public void dropClass(final String className) {
+    final ODatabaseDocumentInternal db = getDatabase();
+    final OStorage storage = db.getStorage();
+    final StringBuilder cmd;
+
+    acquireSchemaWriteLock();
+    try {
+      if (getDatabase().getTransaction().isActive())
+        throw new IllegalStateException("Cannot drop a class inside a transaction");
+
+      if (className == null)
+        throw new IllegalArgumentException("Class name is null");
+
+      getDatabase().checkSecurity(ORule.ResourceGeneric.SCHEMA, ORole.PERMISSION_DELETE);
+
+      final String key = className.toLowerCase();
+
+      OClass cls = classes.get(key);
+
+      if (cls == null)
+        throw new OSchemaException("Class " + className + " was not found in current database");
+
+      if (!cls.getSubclasses().isEmpty())
+        throw new OSchemaException("Class " + className
+            + " cannot be dropped because it has sub classes. Remove the dependencies before trying to drop it again");
+
+      cmd = new StringBuilder("drop class ");
+      cmd.append(className);
+      cmd.append(" unsafe");
+
+      if (isDistributedCommand()) {
+        final OAutoshardedStorage autoshardedStorage = (OAutoshardedStorage) storage;
+        OCommandSQL commandSQL = new OCommandSQL(cmd.toString());
+        commandSQL.addExcludedNode(autoshardedStorage.getNodeId());
+        db.command(commandSQL).execute();
+
+        dropClassInternal(className);
+      } else if (storage instanceof OStorageProxy) {
+        final OCommandSQL commandSQL = new OCommandSQL(cmd.toString());
+        db.command(commandSQL).execute();
+        reload();
+      } else
+        dropClassInternal(className);
+
+    } finally {
+      releaseSchemaWriteLock();
+    }
+  }
+
+  /**
+   * Reloads the schema inside a storage's shared lock.
+   */
+  @Override
+  public <RET extends ODocumentWrapper> RET reload() {
+    rwSpinLock.acquireWriteLock();
+    try {
+      reload(null);
+      snapshot = new OImmutableSchema(this);
+      return (RET) this;
+    } finally {
+      rwSpinLock.releaseWriteLock();
+    }
+  }
+
+  public boolean existsClass(final String iClassName) {
+    if (iClassName == null)
+      return false;
+
+    acquireSchemaReadLock();
+    try {
+      return classes.containsKey(iClassName.toLowerCase());
+    } finally {
+      releaseSchemaReadLock();
+    }
+  }
+
+  /*
+   * (non-Javadoc)
+   * 
+   * @see com.orientechnologies.orient.core.metadata.schema.OSchema#getClass(java.lang.Class)
+   */
+  public OClass getClass(final Class<?> iClass) {
+    if (iClass == null)
+      return null;
+
+    return getClass(iClass.getSimpleName());
+  }
+
+  /*
+   * (non-Javadoc)
+   * 
+   * @see com.orientechnologies.orient.core.metadata.schema.OSchema#getClass(java.lang.String)
+   */
+  public OClass getClass(final String iClassName) {
+    if (iClassName == null)
+      return null;
+
+    acquireSchemaReadLock();
+    try {
+      return classes.get(iClassName.toLowerCase());
+    } finally {
+      releaseSchemaReadLock();
+    }
+  }
+
+  public void acquireSchemaReadLock() {
+    rwSpinLock.acquireReadLock();
+  }
+
+  public void releaseSchemaReadLock() {
+    rwSpinLock.releaseReadLock();
+  }
+
+  public void acquireSchemaWriteLock() {
+    rwSpinLock.acquireWriteLock();
+    modificationCounter.get().increment();
+  }
+
+  public void releaseSchemaWriteLock() {
+    releaseSchemaWriteLock(true);
+  }
+
+  public void releaseSchemaWriteLock(final boolean iSave) {
+    try {
+      if (modificationCounter.get().intValue() == 1) {
+        // if it is embedded storage modification of schema is done by internal methods otherwise it is done by
+        // by sql commands and we need to reload local replica
+
+        if (iSave)
+          if (getDatabase().getStorage().getUnderlying() instanceof OAbstractPaginatedStorage)
+            saveInternal();
+          else
+            reload();
+        else
+          snapshot = new OImmutableSchema(this);
+
+        version++;
+      }
+    } finally {
+      rwSpinLock.releaseWriteLock();
+      modificationCounter.get().decrement();
+    }
+
+    assert modificationCounter.get().intValue() >= 0;
+
+    if (modificationCounter.get().intValue() == 0 && getDatabase().getStorage().getUnderlying() instanceof OStorageProxy) {
+      getDatabase().getStorage().reload();
+    }
+  }
+
+  void changeClassName(final String oldName, final String newName, OClass cls) {
+    acquireSchemaWriteLock();
+    try {
+      checkEmbedded(getDatabase().getStorage());
+
+      if (oldName != null)
+        classes.remove(oldName.toLowerCase());
+      if (newName != null)
+        classes.put(newName.toLowerCase(), cls);
+
+    } finally {
+      releaseSchemaWriteLock();
+    }
+  }
+
+  /**
+   * Binds ODocument to POJO.
+   */
+  @Override
+  public void fromStream() {
+    rwSpinLock.acquireWriteLock();
+    modificationCounter.get().increment();
+    try {
+      // READ CURRENT SCHEMA VERSION
+      final Integer schemaVersion = (Integer) document.field("schemaVersion");
+      if (schemaVersion == null) {
+        OLogManager
+            .instance()
+            .error(
+                this,
+                "Database's schema is empty! Recreating the system classes and allow the opening of the database but double check the integrity of the database");
+        return;
+      } else if (schemaVersion != CURRENT_VERSION_NUMBER && VERSION_NUMBER_V5 != schemaVersion) {
+        // VERSION_NUMBER_V5 is needed for guarantee the compatibility to 2.0-M1 and 2.0-M2 no changed associated with it
+        // HANDLE SCHEMA UPGRADE
+        throw new OConfigurationException(
+            "Database schema is different. Please export your old database with the previous version of OrientDB and reimport it using the current one.");
+      }
+
+      properties.clear();
+      propertiesByNameType.clear();
+      List<ODocument> globalProperties = document.field("globalProperties");
+      boolean hasGlobalProperties = false;
+      if (globalProperties != null) {
+        hasGlobalProperties = true;
+        for (ODocument oDocument : globalProperties) {
+          OGlobalPropertyImpl prop = new OGlobalPropertyImpl();
+          prop.fromDocument(oDocument);
+          ensurePropertiesSize(prop.getId());
+          properties.set(prop.getId(), prop);
+          propertiesByNameType.put(prop.getName() + "|" + prop.getType().name(), prop);
+        }
+      }
+      // REGISTER ALL THE CLASSES
+      clustersToClasses.clear();
+
+      final Map<String, OClass> newClasses = new HashMap<String, OClass>();
+
+      OClassImpl cls;
+      Collection<ODocument> storedClasses = document.field("classes");
+      for (ODocument c : storedClasses) {
+
+        cls = new OClassImpl(this, c);
+        cls.fromStream();
+
+        if (classes.containsKey(cls.getName().toLowerCase())) {
+          cls = (OClassImpl) classes.get(cls.getName().toLowerCase());
+          cls.fromStream(c);
+        }
+
+        newClasses.put(cls.getName().toLowerCase(), cls);
+
+        if (cls.getShortName() != null)
+          newClasses.put(cls.getShortName().toLowerCase(), cls);
+
+        addClusterClassMap(cls);
+      }
+
+      classes.clear();
+      classes.putAll(newClasses);
+
+      // REBUILD THE INHERITANCE TREE
+      List<String> superClassNames;
+      String legacySuperClassName;
+      List<OClass> superClasses;
+      OClass superClass;
+      
+      for (ODocument c : storedClasses) {
+    	  superClassNames = c.field("superClasses");
+    	  legacySuperClassName = c.field("superClass");
+    	  if(superClassNames==null) superClassNames = new ArrayList<String>();
+    	  if(legacySuperClassName!=null && !superClassNames.contains(legacySuperClassName)) superClassNames.add(legacySuperClassName);
+
+        if (!superClassNames.isEmpty()) {
+          // HAS A SUPER CLASS or CLASSES
+        	cls = (OClassImpl) classes.get(((String) c.field("name")).toLowerCase());
+        	superClasses = new ArrayList<OClass>(superClassNames.size());
+        	for(String superClassName:superClassNames)
+        	{
+	
+	          superClass = classes.get(superClassName.toLowerCase());
+	
+	          if (superClass == null)
+	            throw new OConfigurationException("Super class '" + superClassName + "' was declared in class '" + cls.getName()
+	                + "' but was not found in schema. Remove the dependency or create the class to continue.");
+	          superClasses.add(superClass);
+        	}
+        	cls.setSuperClassesInternal(superClasses);
+        }
+      }
+
+      if (!hasGlobalProperties) {
+        if (getDatabase().getStorage().getUnderlying() instanceof OAbstractPaginatedStorage)
+          saveInternal();
+      }
+
+    } finally {
+      version++;
+      modificationCounter.get().decrement();
+      rwSpinLock.releaseWriteLock();
+    }
+  }
+
+  /**
+   * Binds POJO to ODocument.
+   */
+  @Override
+  @OBeforeSerialization
+  public ODocument toStream() {
+    rwSpinLock.acquireReadLock();
+    try {
+      document.setInternalStatus(ORecordElement.STATUS.UNMARSHALLING);
+
+      try {
+        document.field("schemaVersion", CURRENT_VERSION_NUMBER);
+
+        Set<ODocument> cc = new HashSet<ODocument>();
+        for (OClass c : classes.values())
+          cc.add(((OClassImpl) c).toStream());
+
+        document.field("classes", cc, OType.EMBEDDEDSET);
+
+        List<ODocument> globalProperties = new ArrayList<ODocument>();
+        for (OGlobalProperty globalProperty : properties) {
+          if (globalProperty != null)
+            globalProperties.add(((OGlobalPropertyImpl) globalProperty).toDocument());
+        }
+        document.field("globalProperties", globalProperties, OType.EMBEDDEDLIST);
+      } finally {
+        document.setInternalStatus(ORecordElement.STATUS.LOADED);
+      }
+
+      return document;
+    } finally {
+      rwSpinLock.releaseReadLock();
+    }
+  }
+
+  public Collection<OClass> getClasses() {
+    getDatabase().checkSecurity(ORule.ResourceGeneric.SCHEMA, ORole.PERMISSION_READ);
+    acquireSchemaReadLock();
+    try {
+      return new HashSet<OClass>(classes.values());
+    } finally {
+      releaseSchemaReadLock();
+    }
+  }
+
+  @Override
+  public Set<OClass> getClassesRelyOnCluster(final String clusterName) {
+    getDatabase().checkSecurity(ORule.ResourceGeneric.SCHEMA, ORole.PERMISSION_READ);
+
+    acquireSchemaReadLock();
+    try {
+      final int clusterId = getDatabase().getClusterIdByName(clusterName);
+      final Set<OClass> result = new HashSet<OClass>();
+      for (OClass c : classes.values()) {
+        if (OArrays.contains(c.getPolymorphicClusterIds(), clusterId))
+          result.add(c);
+      }
+
+      return result;
+    } finally {
+      releaseSchemaReadLock();
+    }
+  }
+
+  @Override
+  public OSchemaShared load() {
+    rwSpinLock.acquireWriteLock();
+    try {
+      getDatabase();
+      ((ORecordId) document.getIdentity()).fromString(getDatabase().getStorage().getConfiguration().schemaRecordId);
+      reload("*:-1 index:0");
+
+      snapshot = new OImmutableSchema(this);
+
+      return this;
+    } finally {
+      rwSpinLock.releaseWriteLock();
+    }
+  }
+
+  public void create() {
+    rwSpinLock.acquireWriteLock();
+    try {
+      final ODatabaseDocumentInternal db = getDatabase();
+      super.save(OMetadataDefault.CLUSTER_INTERNAL_NAME);
+      db.getStorage().getConfiguration().schemaRecordId = document.getIdentity().toString();
+      db.getStorage().getConfiguration().update();
+      snapshot = new OImmutableSchema(this);
+    } finally {
+      rwSpinLock.releaseWriteLock();
+    }
+  }
+
+  public void close(boolean onDelete) {
+    rwSpinLock.acquireWriteLock();
+    try {
+      classes.clear();
+      document.clear();
+    } finally {
+      rwSpinLock.releaseWriteLock();
+    }
+  }
+
+  @Deprecated
+  public int getVersion() {
+    return version;
+  }
+
+  public ORID getIdentity() {
+    acquireSchemaReadLock();
+    try {
+      return document.getIdentity();
+    } finally {
+      releaseSchemaReadLock();
+    }
+  }
+
+  /**
+   * Avoid to handle this by user API.
+   */
+  @Override
+  public <RET extends ODocumentWrapper> RET save() {
+    return (RET) this;
+  }
+
+  /**
+   * Avoid to handle this by user API.
+   */
+  @Override
+  public <RET extends ODocumentWrapper> RET save(final String iClusterName) {
+    return (RET) this;
+  }
+
+  public OSchemaShared setDirty() {
+    rwSpinLock.acquireWriteLock();
+    try {
+      document.setDirty();
+      return this;
+    } finally {
+      rwSpinLock.releaseWriteLock();
+    }
+  }
+
+  public OGlobalProperty getGlobalPropertyById(int id) {
+    if (id >= properties.size())
+      return null;
+    return properties.get(id);
+  }
+
+  public OGlobalProperty createGlobalProperty(String name, OType type, Integer id) {
+    OGlobalProperty global;
+    if (id < properties.size() && (global = properties.get(id)) != null) {
+      if (!global.getName().equals(name) || !global.getType().equals(type))
+        throw new OSchemaException("A property with id " + id + " already exist ");
+      return global;
+    }
+
+    global = new OGlobalPropertyImpl(name, type, id);
+    ensurePropertiesSize(id);
+    properties.set(id, global);
+    propertiesByNameType.put(global.getName() + "|" + global.getType().name(), global);
+    return global;
+  }
+
+  public List<OGlobalProperty> getGlobalProperties() {
+    return Collections.unmodifiableList(properties);
+  }
+
+  protected OGlobalProperty findOrCreateGlobalProperty(String name, OType type) {
+    OGlobalProperty global = propertiesByNameType.get(name + "|" + type.name());
+    if (global == null) {
+      int id = properties.size();
+      global = new OGlobalPropertyImpl(name, type, id);
+      properties.add(id, global);
+      propertiesByNameType.put(global.getName() + "|" + global.getType().name(), global);
+    }
+    return global;
+  }
+  
+  private OClass doCreateClass(final String className, final int[] clusterIds, int retry, OClass... superClasses)
+      throws ClusterIdsAreEmptyException {
+    OClass result;
+
+    final ODatabaseDocumentInternal db = getDatabase();
+    final OStorage storage = db.getStorage();
+    StringBuilder cmd = null;
+
+    getDatabase().checkSecurity(ORule.ResourceGeneric.SCHEMA, ORole.PERMISSION_CREATE);
+    acquireSchemaWriteLock();
+    try {
+
+      final String key = className.toLowerCase();
+      if (classes.containsKey(key) && retry == 0)
+        throw new OSchemaException("Class " + className + " already exists in current database");
+
+      if (!isDistributedCommand())
+        checkClustersAreAbsent(clusterIds);
+
+      cmd = new StringBuilder("create class ");
+      cmd.append(className);
+      
+      List<OClass> superClassesList = new ArrayList<OClass>();
+      if (superClasses != null && superClasses.length>0) {
+        cmd.append(" extends ");
+        boolean first=true;
+        for(OClass superClass: superClasses)
+        {
+        	//Filtering for null
+        	if(superClass!=null)
+        	{
+        		if(!first)cmd.append(", ");
+        		cmd.append(superClass.getName());
+        		first = false;
+        		superClassesList.add(superClass);
+        	}
+        }
+      }
+
+      if (clusterIds != null) {
+        if (clusterIds.length == 1 && clusterIds[0] == -1)
+          cmd.append(" abstract");
+        else {
+          cmd.append(" cluster ");
+          for (int i = 0; i < clusterIds.length; ++i) {
+            if (i > 0)
+              cmd.append(',');
+            else
+              cmd.append(' ');
+
+            cmd.append(clusterIds[i]);
+          }
+        }
+      }
+
+      if (isDistributedCommand()) {
+        createClassInternal(className, clusterIds, superClassesList);
+
+        final OAutoshardedStorage autoshardedStorage = (OAutoshardedStorage) storage;
+        OCommandSQL commandSQL = new OCommandSQL(cmd.toString());
+        commandSQL.addExcludedNode(autoshardedStorage.getNodeId());
+
+        final Object res = db.command(commandSQL).execute();
+
+      } else if (storage instanceof OStorageProxy) {
+        db.command(new OCommandSQL(cmd.toString())).execute();
+        reload();
+      } else
+        createClassInternal(className, clusterIds, superClassesList);
+
+      result = classes.get(className.toLowerCase());
+
+      // WAKE UP DB LIFECYCLE LISTENER
+      for (Iterator<ODatabaseLifecycleListener> it = Orient.instance().getDbLifecycleListeners(); it.hasNext();)
+        it.next().onCreateClass(getDatabase(), result);
+
+    } finally {
+      releaseSchemaWriteLock();
+    }
+
+    return result;
+  }
+
+  private boolean isDistributedCommand() {
+    return getDatabase().getStorage() instanceof OAutoshardedStorage
+        && OScenarioThreadLocal.INSTANCE.get() != OScenarioThreadLocal.RUN_MODE.RUNNING_DISTRIBUTED;
+  }
+
+  private OClass createClassInternal(final String className, final int[] clusterIdsToAdd, final List<OClass> superClasses)
+      throws ClusterIdsAreEmptyException {
+    acquireSchemaWriteLock();
+    try {
+      if (className == null || className.length() == 0)
+        throw new OSchemaException("Found class name null or empty");
+
+      if (Character.isDigit(className.charAt(0)))
+        throw new OSchemaException("Found invalid class name. Cannot start with numbers");
+
+      final Character wrongCharacter = checkClassNameIfValid(className);
+      if (wrongCharacter != null)
+        throw new OSchemaException("Found invalid class name. Character '" + wrongCharacter + "' cannot be used in class name.");
+
+      final ODatabaseDocumentInternal database = getDatabase();
+      final OStorage storage = database.getStorage();
+      checkEmbedded(storage);
+
+      checkClustersAreAbsent(clusterIdsToAdd);
+
+      final int[] clusterIds;
+      if (clusterIdsToAdd == null || clusterIdsToAdd.length == 0) {
+        throw new ClusterIdsAreEmptyException();
+
+      } else
+        clusterIds = clusterIdsToAdd;
+
+      database.checkSecurity(ORule.ResourceGeneric.SCHEMA, ORole.PERMISSION_CREATE);
+
+      final String key = className.toLowerCase();
+
+      if (classes.containsKey(key))
+        throw new OSchemaException("Class " + className + " already exists in current database");
+
+      OClassImpl cls = new OClassImpl(this, className, clusterIds);
+
+      classes.put(key, cls);
+      if (cls.getShortName() != null)
+        // BIND SHORT NAME TOO
+        classes.put(cls.getShortName().toLowerCase(), cls);
+
+      if (superClasses != null && superClasses.size()>0) {
+        cls.setSuperClassesInternal(superClasses);
+        for(OClass superClass: superClasses)
+        {
+	        // UPDATE INDEXES
+	        final int[] clustersToIndex = superClass.getPolymorphicClusterIds();
+	        final String[] clusterNames = new String[clustersToIndex.length];
+	        for (int i = 0; i < clustersToIndex.length; i++)
+	          clusterNames[i] = database.getClusterNameById(clustersToIndex[i]);
+	
+	        for (OIndex<?> index : superClass.getIndexes())
+	          for (String clusterName : clusterNames)
+	            if (clusterName != null)
+	              database.getMetadata().getIndexManager().addClusterToIndex(clusterName, index.getName());
+        }
+      }
+
+      addClusterClassMap(cls);
+
+      return cls;
+    } finally {
+      releaseSchemaWriteLock();
+    }
+  }
+
+  private int[] createClusters(String className) {
+    className = className.toLowerCase();
+
+    final ODatabaseDocumentInternal database = getDatabase();
+    final OStorage storage = database.getStorage();
+
+    int[] clusterIds;// CREATE A NEW CLUSTER(S)
+    final int minimumClusters = storage.getConfiguration().getMinimumClusters();
+
+    clusterIds = new int[minimumClusters];
+    if (minimumClusters <= 1) {
+      clusterIds[0] = database.getClusterIdByName(className);
+      if (clusterIds[0] == -1)
+        clusterIds[0] = database.addCluster(className);
+    } else
+      for (int i = 0; i < minimumClusters; ++i) {
+        clusterIds[i] = database.getClusterIdByName(className + "_" + i);
+        if (clusterIds[i] == -1)
+          clusterIds[i] = database.addCluster(className + "_" + i);
+      }
+    return clusterIds;
+  }
+
+  private void dropClassInternal(final String className) {
+    acquireSchemaWriteLock();
+    try {
+      if (getDatabase().getTransaction().isActive())
+        throw new IllegalStateException("Cannot drop a class inside a transaction");
+
+      if (className == null)
+        throw new IllegalArgumentException("Class name is null");
+
+      getDatabase().checkSecurity(ORule.ResourceGeneric.SCHEMA, ORole.PERMISSION_DELETE);
+
+      final String key = className.toLowerCase();
+
+      final OClass cls = classes.get(key);
+      if (cls == null)
+        throw new OSchemaException("Class " + className + " was not found in current database");
+
+      if (!cls.getSubclasses().isEmpty())
+        throw new OSchemaException("Class " + className
+            + " cannot be dropped because it has sub classes. Remove the dependencies before trying to drop it again");
+
+      checkEmbedded(getDatabase().getStorage());
+
+      for(OClass superClass: cls.getSuperClasses())
+      {
+    	  // REMOVE DEPENDENCY FROM SUPERCLASS
+    	  ((OClassImpl) superClass).removeBaseClassInternal(cls);
+      }
+
+      dropClassIndexes(cls);
+
+      classes.remove(key);
+
+      if (cls.getShortName() != null)
+        // REMOVE THE ALIAS TOO
+        classes.remove(cls.getShortName().toLowerCase());
+
+      removeClusterClassMap(cls);
+
+      deleteDefaultCluster(cls);
+    } finally {
+      releaseSchemaWriteLock();
+    }
+  }
+
+  private void deleteDefaultCluster(OClass clazz) {
+    final ODatabaseDocumentInternal database = getDatabase();
+    final int clusterId = clazz.getDefaultClusterId();
+    final OCluster cluster = database.getStorage().getClusterById(clusterId);
+
+    if (cluster.getName().equalsIgnoreCase(clazz.getName()))
+      database.getStorage().dropCluster(clusterId, true);
+  }
+
+  private void saveInternal() {
+    final ODatabaseDocument db = getDatabase();
+
+    if (db.getTransaction().isActive()) {
+      reload(null, true);
+      throw new OSchemaException("Cannot change the schema while a transaction is active. Schema changes are not transactional");
+    }
+
+    setDirty();
+
+    OScenarioThreadLocal.executeAsDistributed(new Callable<Object>() {
+      @Override
+      public Object call() {
+        try {
+          toStream();
+          document.save(OMetadataDefault.CLUSTER_INTERNAL_NAME);
+          if (fullCheckpointOnChange)
+            getDatabase().getStorage().synch();
+        } catch (OConcurrentModificationException e) {
+          reload(null, true);
+          throw e;
+        }
+        return null;
+      }
+    });
+
+    snapshot = new OImmutableSchema(this);
+  }
+
+  private void addClusterClassMap(final OClass cls) {
+    if (!clustersCanNotBeSharedAmongClasses)
+      return;
+
+    for (int clusterId : cls.getClusterIds()) {
+      if (clusterId < 0)
+        continue;
+
+      clustersToClasses.put(clusterId, cls);
+    }
+
+  }
+
+  private void removeClusterClassMap(final OClass cls) {
+    if (!clustersCanNotBeSharedAmongClasses)
+      return;
+
+    for (int clusterId : cls.getClusterIds()) {
+      if (clusterId < 0)
+        continue;
+
+      clustersToClasses.remove(clusterId);
+    }
+
+  }
+
+  private void checkClustersAreAbsent(final int[] iClusterIds) {
+    if (!clustersCanNotBeSharedAmongClasses || iClusterIds == null)
+      return;
+
+    for (int clusterId : iClusterIds) {
+      if (clusterId < 0)
+        continue;
+
+      if (clustersToClasses.containsKey(clusterId))
+        throw new OSchemaException("Cluster with id " + clusterId + " already belongs to class " + clustersToClasses.get(clusterId));
+    }
+  }
+
+  private void dropClassIndexes(final OClass cls) {
+    final ODatabaseDocument database = getDatabase();
+    final OIndexManager indexManager = database.getMetadata().getIndexManager();
+
+    for (final OIndex<?> index : indexManager.getClassIndexes(cls.getName()))
+      indexManager.dropIndex(index.getName());
+  }
+
+  private OClass cascadeCreate(final Class<?> javaClass) {
+    final OClassImpl cls = (OClassImpl) createClass(javaClass.getSimpleName());
+
+    final Class<?> javaSuperClass = javaClass.getSuperclass();
+    if (javaSuperClass != null && !javaSuperClass.getName().equals("java.lang.Object")
+        && !javaSuperClass.getName().startsWith("com.orientechnologies")) {
+      OClass superClass = classes.get(javaSuperClass.getSimpleName().toLowerCase());
+      if (superClass == null)
+        superClass = cascadeCreate(javaSuperClass);
+      cls.setSuperClass(superClass);
+    }
+
+    return cls;
+  }
+
+  private ODatabaseDocumentInternal getDatabase() {
+    return ODatabaseRecordThreadLocal.INSTANCE.get();
+  }
+
+  private void ensurePropertiesSize(int size) {
+    while (properties.size() <= size)
+      properties.add(null);
+  }
+}
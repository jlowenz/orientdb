/*
 *
 *  *  Copyright 2014 Orient Technologies LTD (info(at)orientechnologies.com)
 *  *
 *  *  Licensed under the Apache License, Version 2.0 (the "License");
 *  *  you may not use this file except in compliance with the License.
 *  *  You may obtain a copy of the License at
 *  *
 *  *       http://www.apache.org/licenses/LICENSE-2.0
 *  *
 *  *  Unless required by applicable law or agreed to in writing, software
 *  *  distributed under the License is distributed on an "AS IS" BASIS,
 *  *  WITHOUT WARRANTIES OR CONDITIONS OF ANY KIND, either express or implied.
 *  *  See the License for the specific language governing permissions and
 *  *  limitations under the License.
 *  *
 *  * For more information: http://www.orientechnologies.com
 *
 */
package com.orientechnologies.orient.core.sql;

import com.orientechnologies.orient.core.command.OCommandContext.TIMEOUT_STRATEGY;
import com.orientechnologies.orient.core.command.OCommandDistributedReplicateRequest;
import com.orientechnologies.orient.core.command.OCommandExecutorAbstract;
import com.orientechnologies.orient.core.command.OCommandRequest;
import com.orientechnologies.orient.core.command.OCommandRequestText;
import com.orientechnologies.orient.core.config.OGlobalConfiguration;
import com.orientechnologies.orient.core.db.ODatabaseDocumentInternal;
import com.orientechnologies.orient.core.db.document.ODatabaseDocument;
import com.orientechnologies.orient.core.index.OIndex;
import com.orientechnologies.orient.core.metadata.OMetadataInternal;
import com.orientechnologies.orient.core.metadata.schema.OClass;
<<<<<<< HEAD
import com.orientechnologies.orient.core.metadata.security.ODatabaseSecurityResources;
import com.orientechnologies.orient.core.sql.parser.OrientSql;
import com.orientechnologies.orient.core.sql.parser.ParseException;
=======
import com.orientechnologies.orient.core.metadata.security.ORule;
>>>>>>> 19929dc7

import java.io.ByteArrayInputStream;
import java.io.InputStream;
import java.util.Collection;
import java.util.HashSet;
import java.util.Set;

/**
 * SQL abstract Command Executor implementation.
 * 
 * @author Luca Garulli
 * 
 */
public abstract class OCommandExecutorSQLAbstract extends OCommandExecutorAbstract {

  public static final String KEYWORD_FROM             = "FROM";
  public static final String KEYWORD_LET              = "LET";
  public static final String KEYWORD_WHERE            = "WHERE";
  public static final String KEYWORD_LIMIT            = "LIMIT";
  public static final String KEYWORD_SKIP             = "SKIP";
  public static final String KEYWORD_OFFSET           = "OFFSET";
  public static final String KEYWORD_TIMEOUT          = "TIMEOUT";
  public static final String KEYWORD_LOCK             = "LOCK";
  public static final String KEYWORD_RETURN           = "RETURN";
  public static final String KEYWORD_KEY              = "key";
  public static final String KEYWORD_RID              = "rid";
  public static final String CLUSTER_PREFIX           = "CLUSTER:";
  public static final String CLASS_PREFIX             = "CLASS:";
  public static final String INDEX_PREFIX             = "INDEX:";
  public static final String KEYWORD_UNSAFE           = "UNSAFE";

  public static final String INDEX_VALUES_PREFIX      = "INDEXVALUES:";
  public static final String INDEX_VALUES_ASC_PREFIX  = "INDEXVALUESASC:";
  public static final String INDEX_VALUES_DESC_PREFIX = "INDEXVALUESDESC:";

  public static final String DICTIONARY_PREFIX        = "DICTIONARY:";
  public static final String METADATA_PREFIX          = "METADATA:";
  public static final String METADATA_SCHEMA          = "SCHEMA";
  public static final String METADATA_INDEXMGR        = "INDEXMANAGER";

  public static final String DEFAULT_PARAM_USER       = "$user";

  protected long             timeoutMs                = OGlobalConfiguration.COMMAND_TIMEOUT.getValueAsLong();
  protected TIMEOUT_STRATEGY timeoutStrategy          = TIMEOUT_STRATEGY.EXCEPTION;

  /**
   * The command is replicated
   * 
   * @return
   */
  public OCommandDistributedReplicateRequest.DISTRIBUTED_EXECUTION_MODE getDistributedExecutionMode() {
    return OCommandDistributedReplicateRequest.DISTRIBUTED_EXECUTION_MODE.REPLICATE;
  }

  public boolean isIdempotent() {
    return false;
  }

  protected void throwSyntaxErrorException(final String iText) {
    throw new OCommandSQLParsingException(iText + ". Use " + getSyntax(), parserText, parserGetPreviousPosition());
  }

  protected void throwParsingException(final String iText) {
    throw new OCommandSQLParsingException(iText, parserText, parserGetPreviousPosition());
  }

  /**
   * Parses the timeout keyword if found.
   */
  protected boolean parseTimeout(final String w) throws OCommandSQLParsingException {
    if (!w.equals(KEYWORD_TIMEOUT))
      return false;

    parserNextWord(true);
    String word = parserGetLastWord();

    try {
      timeoutMs = Long.parseLong(word);
    } catch (Exception e) {
      throwParsingException("Invalid " + KEYWORD_TIMEOUT + " value set to '" + word + "' but it should be a valid long. Example: "
          + KEYWORD_TIMEOUT + " 3000");
    }

    if (timeoutMs < 0)
      throwParsingException("Invalid " + KEYWORD_TIMEOUT + ": value set minor than ZERO. Example: " + timeoutMs + " 10000");

    parserNextWord(true);
    word = parserGetLastWord();

    if (word.equals(TIMEOUT_STRATEGY.EXCEPTION.toString()))
      timeoutStrategy = TIMEOUT_STRATEGY.EXCEPTION;
    else if (word.equals(TIMEOUT_STRATEGY.RETURN.toString()))
      timeoutStrategy = TIMEOUT_STRATEGY.RETURN;
    else
      parserGoBack();

    return true;
  }

  /**
   * Parses the lock keyword if found.
   */
  protected String parseLock() throws OCommandSQLParsingException {
    parserNextWord(true);
    final String lockStrategy = parserGetLastWord();

    if (!lockStrategy.equalsIgnoreCase("DEFAULT") && !lockStrategy.equalsIgnoreCase("NONE")
        && !lockStrategy.equalsIgnoreCase("RECORD"))
      throwParsingException("Invalid " + KEYWORD_LOCK + " value set to '" + lockStrategy
          + "' but it should be NONE (default) or RECORD. Example: " + KEYWORD_LOCK + " RECORD");

    return lockStrategy;
  }

  protected Set<String> getInvolvedClustersOfClasses(final Collection<String> iClassNames) {
    final ODatabaseDocument db = getDatabase();

    final Set<String> clusters = new HashSet<String>();

    for (String clazz : iClassNames) {
      final OClass cls = ((OMetadataInternal) db.getMetadata()).getImmutableSchemaSnapshot().getClass(clazz);
      if (cls != null)
        for (int clId : cls.getClusterIds()) {
          // FILTER THE CLUSTER WHERE THE USER HAS THE RIGHT ACCESS
          if (clId > -1 && checkClusterAccess(db, db.getClusterNameById(clId)))
            clusters.add(db.getClusterNameById(clId).toLowerCase());
        }
    }

    return clusters;
  }

  protected Set<String> getInvolvedClustersOfClusters(final Collection<String> iClusterNames) {
    final ODatabaseDocument db = getDatabase();

    final Set<String> clusters = new HashSet<String>();

    for (String cluster : iClusterNames) {
      final String c = cluster.toLowerCase();
      // FILTER THE CLUSTER WHERE THE USER HAS THE RIGHT ACCESS
      if (checkClusterAccess(db, c))
        clusters.add(c);
    }

    return clusters;
  }

  protected Set<String> getInvolvedClustersOfIndex(final String iIndexName) {
    final ODatabaseDocumentInternal db = getDatabase();

    final Set<String> clusters = new HashSet<String>();

    final OMetadataInternal metadata = (OMetadataInternal) db.getMetadata();
    final OIndex<?> idx = metadata.getIndexManager().getIndex(iIndexName);
    if (idx != null) {
      final String clazz = idx.getDefinition().getClassName();

      if (clazz != null) {
        final OClass cls = metadata.getImmutableSchemaSnapshot().getClass(clazz);
        if (cls != null)
          for (int clId : cls.getClusterIds()) {
            clusters.add(db.getClusterNameById(clId).toLowerCase());
          }
      }
    }

    return clusters;
  }

  protected boolean checkClusterAccess(final ODatabaseDocument db, final String iClusterName) {
    return db.getUser() != null
        && db.getUser().checkIfAllowed(ORule.ResourceGeneric.CLUSTER, iClusterName, getSecurityOperationType()) != null;
  }

  protected void bindDefaultContextVariables() {
    if (context != null) {
      if (getDatabase() != null && getDatabase().getUser() != null) {
        context.setVariable(DEFAULT_PARAM_USER, getDatabase().getUser().getIdentity());
      }
    }
  }

  protected void testNewParser(OCommandRequest iRequest){
    final OCommandRequestText textRequest = (OCommandRequestText) iRequest;
    String text = textRequest.getText();
    InputStream is = new ByteArrayInputStream(text.getBytes());
    OrientSql osql = new OrientSql(is);
    try {
      osql.parse();
    } catch (ParseException e) {
      System.out.println("NEW PARSER FAILED: "+text);
      throwParsingException(e.getMessage());
      //      throw new RuntimeException(e);
    }
  }


}
<|MERGE_RESOLUTION|>--- conflicted
+++ resolved
@@ -1,237 +1,235 @@
-/*
- *
- *  *  Copyright 2014 Orient Technologies LTD (info(at)orientechnologies.com)
- *  *
- *  *  Licensed under the Apache License, Version 2.0 (the "License");
- *  *  you may not use this file except in compliance with the License.
- *  *  You may obtain a copy of the License at
- *  *
- *  *       http://www.apache.org/licenses/LICENSE-2.0
- *  *
- *  *  Unless required by applicable law or agreed to in writing, software
- *  *  distributed under the License is distributed on an "AS IS" BASIS,
- *  *  WITHOUT WARRANTIES OR CONDITIONS OF ANY KIND, either express or implied.
- *  *  See the License for the specific language governing permissions and
- *  *  limitations under the License.
- *  *
- *  * For more information: http://www.orientechnologies.com
- *
- */
-package com.orientechnologies.orient.core.sql;
-
-import com.orientechnologies.orient.core.command.OCommandContext.TIMEOUT_STRATEGY;
-import com.orientechnologies.orient.core.command.OCommandDistributedReplicateRequest;
-import com.orientechnologies.orient.core.command.OCommandExecutorAbstract;
-import com.orientechnologies.orient.core.command.OCommandRequest;
-import com.orientechnologies.orient.core.command.OCommandRequestText;
-import com.orientechnologies.orient.core.config.OGlobalConfiguration;
-import com.orientechnologies.orient.core.db.ODatabaseDocumentInternal;
-import com.orientechnologies.orient.core.db.document.ODatabaseDocument;
-import com.orientechnologies.orient.core.index.OIndex;
-import com.orientechnologies.orient.core.metadata.OMetadataInternal;
-import com.orientechnologies.orient.core.metadata.schema.OClass;
-<<<<<<< HEAD
-import com.orientechnologies.orient.core.metadata.security.ODatabaseSecurityResources;
-import com.orientechnologies.orient.core.sql.parser.OrientSql;
-import com.orientechnologies.orient.core.sql.parser.ParseException;
-=======
-import com.orientechnologies.orient.core.metadata.security.ORule;
->>>>>>> 19929dc7
-
-import java.io.ByteArrayInputStream;
-import java.io.InputStream;
-import java.util.Collection;
-import java.util.HashSet;
-import java.util.Set;
-
-/**
- * SQL abstract Command Executor implementation.
- * 
- * @author Luca Garulli
- * 
- */
-public abstract class OCommandExecutorSQLAbstract extends OCommandExecutorAbstract {
-
-  public static final String KEYWORD_FROM             = "FROM";
-  public static final String KEYWORD_LET              = "LET";
-  public static final String KEYWORD_WHERE            = "WHERE";
-  public static final String KEYWORD_LIMIT            = "LIMIT";
-  public static final String KEYWORD_SKIP             = "SKIP";
-  public static final String KEYWORD_OFFSET           = "OFFSET";
-  public static final String KEYWORD_TIMEOUT          = "TIMEOUT";
-  public static final String KEYWORD_LOCK             = "LOCK";
-  public static final String KEYWORD_RETURN           = "RETURN";
-  public static final String KEYWORD_KEY              = "key";
-  public static final String KEYWORD_RID              = "rid";
-  public static final String CLUSTER_PREFIX           = "CLUSTER:";
-  public static final String CLASS_PREFIX             = "CLASS:";
-  public static final String INDEX_PREFIX             = "INDEX:";
-  public static final String KEYWORD_UNSAFE           = "UNSAFE";
-
-  public static final String INDEX_VALUES_PREFIX      = "INDEXVALUES:";
-  public static final String INDEX_VALUES_ASC_PREFIX  = "INDEXVALUESASC:";
-  public static final String INDEX_VALUES_DESC_PREFIX = "INDEXVALUESDESC:";
-
-  public static final String DICTIONARY_PREFIX        = "DICTIONARY:";
-  public static final String METADATA_PREFIX          = "METADATA:";
-  public static final String METADATA_SCHEMA          = "SCHEMA";
-  public static final String METADATA_INDEXMGR        = "INDEXMANAGER";
-
-  public static final String DEFAULT_PARAM_USER       = "$user";
-
-  protected long             timeoutMs                = OGlobalConfiguration.COMMAND_TIMEOUT.getValueAsLong();
-  protected TIMEOUT_STRATEGY timeoutStrategy          = TIMEOUT_STRATEGY.EXCEPTION;
-
-  /**
-   * The command is replicated
-   * 
-   * @return
-   */
-  public OCommandDistributedReplicateRequest.DISTRIBUTED_EXECUTION_MODE getDistributedExecutionMode() {
-    return OCommandDistributedReplicateRequest.DISTRIBUTED_EXECUTION_MODE.REPLICATE;
-  }
-
-  public boolean isIdempotent() {
-    return false;
-  }
-
-  protected void throwSyntaxErrorException(final String iText) {
-    throw new OCommandSQLParsingException(iText + ". Use " + getSyntax(), parserText, parserGetPreviousPosition());
-  }
-
-  protected void throwParsingException(final String iText) {
-    throw new OCommandSQLParsingException(iText, parserText, parserGetPreviousPosition());
-  }
-
-  /**
-   * Parses the timeout keyword if found.
-   */
-  protected boolean parseTimeout(final String w) throws OCommandSQLParsingException {
-    if (!w.equals(KEYWORD_TIMEOUT))
-      return false;
-
-    parserNextWord(true);
-    String word = parserGetLastWord();
-
-    try {
-      timeoutMs = Long.parseLong(word);
-    } catch (Exception e) {
-      throwParsingException("Invalid " + KEYWORD_TIMEOUT + " value set to '" + word + "' but it should be a valid long. Example: "
-          + KEYWORD_TIMEOUT + " 3000");
-    }
-
-    if (timeoutMs < 0)
-      throwParsingException("Invalid " + KEYWORD_TIMEOUT + ": value set minor than ZERO. Example: " + timeoutMs + " 10000");
-
-    parserNextWord(true);
-    word = parserGetLastWord();
-
-    if (word.equals(TIMEOUT_STRATEGY.EXCEPTION.toString()))
-      timeoutStrategy = TIMEOUT_STRATEGY.EXCEPTION;
-    else if (word.equals(TIMEOUT_STRATEGY.RETURN.toString()))
-      timeoutStrategy = TIMEOUT_STRATEGY.RETURN;
-    else
-      parserGoBack();
-
-    return true;
-  }
-
-  /**
-   * Parses the lock keyword if found.
-   */
-  protected String parseLock() throws OCommandSQLParsingException {
-    parserNextWord(true);
-    final String lockStrategy = parserGetLastWord();
-
-    if (!lockStrategy.equalsIgnoreCase("DEFAULT") && !lockStrategy.equalsIgnoreCase("NONE")
-        && !lockStrategy.equalsIgnoreCase("RECORD"))
-      throwParsingException("Invalid " + KEYWORD_LOCK + " value set to '" + lockStrategy
-          + "' but it should be NONE (default) or RECORD. Example: " + KEYWORD_LOCK + " RECORD");
-
-    return lockStrategy;
-  }
-
-  protected Set<String> getInvolvedClustersOfClasses(final Collection<String> iClassNames) {
-    final ODatabaseDocument db = getDatabase();
-
-    final Set<String> clusters = new HashSet<String>();
-
-    for (String clazz : iClassNames) {
-      final OClass cls = ((OMetadataInternal) db.getMetadata()).getImmutableSchemaSnapshot().getClass(clazz);
-      if (cls != null)
-        for (int clId : cls.getClusterIds()) {
-          // FILTER THE CLUSTER WHERE THE USER HAS THE RIGHT ACCESS
-          if (clId > -1 && checkClusterAccess(db, db.getClusterNameById(clId)))
-            clusters.add(db.getClusterNameById(clId).toLowerCase());
-        }
-    }
-
-    return clusters;
-  }
-
-  protected Set<String> getInvolvedClustersOfClusters(final Collection<String> iClusterNames) {
-    final ODatabaseDocument db = getDatabase();
-
-    final Set<String> clusters = new HashSet<String>();
-
-    for (String cluster : iClusterNames) {
-      final String c = cluster.toLowerCase();
-      // FILTER THE CLUSTER WHERE THE USER HAS THE RIGHT ACCESS
-      if (checkClusterAccess(db, c))
-        clusters.add(c);
-    }
-
-    return clusters;
-  }
-
-  protected Set<String> getInvolvedClustersOfIndex(final String iIndexName) {
-    final ODatabaseDocumentInternal db = getDatabase();
-
-    final Set<String> clusters = new HashSet<String>();
-
-    final OMetadataInternal metadata = (OMetadataInternal) db.getMetadata();
-    final OIndex<?> idx = metadata.getIndexManager().getIndex(iIndexName);
-    if (idx != null) {
-      final String clazz = idx.getDefinition().getClassName();
-
-      if (clazz != null) {
-        final OClass cls = metadata.getImmutableSchemaSnapshot().getClass(clazz);
-        if (cls != null)
-          for (int clId : cls.getClusterIds()) {
-            clusters.add(db.getClusterNameById(clId).toLowerCase());
-          }
-      }
-    }
-
-    return clusters;
-  }
-
-  protected boolean checkClusterAccess(final ODatabaseDocument db, final String iClusterName) {
-    return db.getUser() != null
-        && db.getUser().checkIfAllowed(ORule.ResourceGeneric.CLUSTER, iClusterName, getSecurityOperationType()) != null;
-  }
-
-  protected void bindDefaultContextVariables() {
-    if (context != null) {
-      if (getDatabase() != null && getDatabase().getUser() != null) {
-        context.setVariable(DEFAULT_PARAM_USER, getDatabase().getUser().getIdentity());
-      }
-    }
-  }
-
-  protected void testNewParser(OCommandRequest iRequest){
-    final OCommandRequestText textRequest = (OCommandRequestText) iRequest;
-    String text = textRequest.getText();
-    InputStream is = new ByteArrayInputStream(text.getBytes());
-    OrientSql osql = new OrientSql(is);
-    try {
-      osql.parse();
-    } catch (ParseException e) {
-      System.out.println("NEW PARSER FAILED: "+text);
-      throwParsingException(e.getMessage());
-      //      throw new RuntimeException(e);
-    }
-  }
-
-
-}
+/*
+ *
+ *  *  Copyright 2014 Orient Technologies LTD (info(at)orientechnologies.com)
+ *  *
+ *  *  Licensed under the Apache License, Version 2.0 (the "License");
+ *  *  you may not use this file except in compliance with the License.
+ *  *  You may obtain a copy of the License at
+ *  *
+ *  *       http://www.apache.org/licenses/LICENSE-2.0
+ *  *
+ *  *  Unless required by applicable law or agreed to in writing, software
+ *  *  distributed under the License is distributed on an "AS IS" BASIS,
+ *  *  WITHOUT WARRANTIES OR CONDITIONS OF ANY KIND, either express or implied.
+ *  *  See the License for the specific language governing permissions and
+ *  *  limitations under the License.
+ *  *
+ *  * For more information: http://www.orientechnologies.com
+ *
+ */
+package com.orientechnologies.orient.core.sql;
+
+import com.orientechnologies.orient.core.command.OCommandContext.TIMEOUT_STRATEGY;
+import com.orientechnologies.orient.core.command.OCommandDistributedReplicateRequest;
+import com.orientechnologies.orient.core.command.OCommandExecutorAbstract;
+import com.orientechnologies.orient.core.command.OCommandRequest;
+import com.orientechnologies.orient.core.command.OCommandRequestText;
+import com.orientechnologies.orient.core.config.OGlobalConfiguration;
+import com.orientechnologies.orient.core.db.ODatabaseDocumentInternal;
+import com.orientechnologies.orient.core.db.document.ODatabaseDocument;
+import com.orientechnologies.orient.core.index.OIndex;
+import com.orientechnologies.orient.core.metadata.OMetadataInternal;
+import com.orientechnologies.orient.core.metadata.schema.OClass;
+
+import com.orientechnologies.orient.core.metadata.security.ODatabaseSecurityResources;
+import com.orientechnologies.orient.core.sql.parser.OrientSql;
+import com.orientechnologies.orient.core.sql.parser.ParseException;
+import com.orientechnologies.orient.core.metadata.security.ORule;
+
+import java.io.ByteArrayInputStream;
+import java.io.InputStream;
+import java.util.Collection;
+import java.util.HashSet;
+import java.util.Set;
+
+/**
+ * SQL abstract Command Executor implementation.
+ * 
+ * @author Luca Garulli
+ * 
+ */
+public abstract class OCommandExecutorSQLAbstract extends OCommandExecutorAbstract {
+
+  public static final String KEYWORD_FROM             = "FROM";
+  public static final String KEYWORD_LET              = "LET";
+  public static final String KEYWORD_WHERE            = "WHERE";
+  public static final String KEYWORD_LIMIT            = "LIMIT";
+  public static final String KEYWORD_SKIP             = "SKIP";
+  public static final String KEYWORD_OFFSET           = "OFFSET";
+  public static final String KEYWORD_TIMEOUT          = "TIMEOUT";
+  public static final String KEYWORD_LOCK             = "LOCK";
+  public static final String KEYWORD_RETURN           = "RETURN";
+  public static final String KEYWORD_KEY              = "key";
+  public static final String KEYWORD_RID              = "rid";
+  public static final String CLUSTER_PREFIX           = "CLUSTER:";
+  public static final String CLASS_PREFIX             = "CLASS:";
+  public static final String INDEX_PREFIX             = "INDEX:";
+  public static final String KEYWORD_UNSAFE           = "UNSAFE";
+
+  public static final String INDEX_VALUES_PREFIX      = "INDEXVALUES:";
+  public static final String INDEX_VALUES_ASC_PREFIX  = "INDEXVALUESASC:";
+  public static final String INDEX_VALUES_DESC_PREFIX = "INDEXVALUESDESC:";
+
+  public static final String DICTIONARY_PREFIX        = "DICTIONARY:";
+  public static final String METADATA_PREFIX          = "METADATA:";
+  public static final String METADATA_SCHEMA          = "SCHEMA";
+  public static final String METADATA_INDEXMGR        = "INDEXMANAGER";
+
+  public static final String DEFAULT_PARAM_USER       = "$user";
+
+  protected long             timeoutMs                = OGlobalConfiguration.COMMAND_TIMEOUT.getValueAsLong();
+  protected TIMEOUT_STRATEGY timeoutStrategy          = TIMEOUT_STRATEGY.EXCEPTION;
+
+  /**
+   * The command is replicated
+   * 
+   * @return
+   */
+  public OCommandDistributedReplicateRequest.DISTRIBUTED_EXECUTION_MODE getDistributedExecutionMode() {
+    return OCommandDistributedReplicateRequest.DISTRIBUTED_EXECUTION_MODE.REPLICATE;
+  }
+
+  public boolean isIdempotent() {
+    return false;
+  }
+
+  protected void throwSyntaxErrorException(final String iText) {
+    throw new OCommandSQLParsingException(iText + ". Use " + getSyntax(), parserText, parserGetPreviousPosition());
+  }
+
+  protected void throwParsingException(final String iText) {
+    throw new OCommandSQLParsingException(iText, parserText, parserGetPreviousPosition());
+  }
+
+  /**
+   * Parses the timeout keyword if found.
+   */
+  protected boolean parseTimeout(final String w) throws OCommandSQLParsingException {
+    if (!w.equals(KEYWORD_TIMEOUT))
+      return false;
+
+    parserNextWord(true);
+    String word = parserGetLastWord();
+
+    try {
+      timeoutMs = Long.parseLong(word);
+    } catch (Exception e) {
+      throwParsingException("Invalid " + KEYWORD_TIMEOUT + " value set to '" + word + "' but it should be a valid long. Example: "
+          + KEYWORD_TIMEOUT + " 3000");
+    }
+
+    if (timeoutMs < 0)
+      throwParsingException("Invalid " + KEYWORD_TIMEOUT + ": value set minor than ZERO. Example: " + timeoutMs + " 10000");
+
+    parserNextWord(true);
+    word = parserGetLastWord();
+
+    if (word.equals(TIMEOUT_STRATEGY.EXCEPTION.toString()))
+      timeoutStrategy = TIMEOUT_STRATEGY.EXCEPTION;
+    else if (word.equals(TIMEOUT_STRATEGY.RETURN.toString()))
+      timeoutStrategy = TIMEOUT_STRATEGY.RETURN;
+    else
+      parserGoBack();
+
+    return true;
+  }
+
+  /**
+   * Parses the lock keyword if found.
+   */
+  protected String parseLock() throws OCommandSQLParsingException {
+    parserNextWord(true);
+    final String lockStrategy = parserGetLastWord();
+
+    if (!lockStrategy.equalsIgnoreCase("DEFAULT") && !lockStrategy.equalsIgnoreCase("NONE")
+        && !lockStrategy.equalsIgnoreCase("RECORD"))
+      throwParsingException("Invalid " + KEYWORD_LOCK + " value set to '" + lockStrategy
+          + "' but it should be NONE (default) or RECORD. Example: " + KEYWORD_LOCK + " RECORD");
+
+    return lockStrategy;
+  }
+
+  protected Set<String> getInvolvedClustersOfClasses(final Collection<String> iClassNames) {
+    final ODatabaseDocument db = getDatabase();
+
+    final Set<String> clusters = new HashSet<String>();
+
+    for (String clazz : iClassNames) {
+      final OClass cls = ((OMetadataInternal) db.getMetadata()).getImmutableSchemaSnapshot().getClass(clazz);
+      if (cls != null)
+        for (int clId : cls.getClusterIds()) {
+          // FILTER THE CLUSTER WHERE THE USER HAS THE RIGHT ACCESS
+          if (clId > -1 && checkClusterAccess(db, db.getClusterNameById(clId)))
+            clusters.add(db.getClusterNameById(clId).toLowerCase());
+        }
+    }
+
+    return clusters;
+  }
+
+  protected Set<String> getInvolvedClustersOfClusters(final Collection<String> iClusterNames) {
+    final ODatabaseDocument db = getDatabase();
+
+    final Set<String> clusters = new HashSet<String>();
+
+    for (String cluster : iClusterNames) {
+      final String c = cluster.toLowerCase();
+      // FILTER THE CLUSTER WHERE THE USER HAS THE RIGHT ACCESS
+      if (checkClusterAccess(db, c))
+        clusters.add(c);
+    }
+
+    return clusters;
+  }
+
+  protected Set<String> getInvolvedClustersOfIndex(final String iIndexName) {
+    final ODatabaseDocumentInternal db = getDatabase();
+
+    final Set<String> clusters = new HashSet<String>();
+
+    final OMetadataInternal metadata = (OMetadataInternal) db.getMetadata();
+    final OIndex<?> idx = metadata.getIndexManager().getIndex(iIndexName);
+    if (idx != null) {
+      final String clazz = idx.getDefinition().getClassName();
+
+      if (clazz != null) {
+        final OClass cls = metadata.getImmutableSchemaSnapshot().getClass(clazz);
+        if (cls != null)
+          for (int clId : cls.getClusterIds()) {
+            clusters.add(db.getClusterNameById(clId).toLowerCase());
+          }
+      }
+    }
+
+    return clusters;
+  }
+
+  protected boolean checkClusterAccess(final ODatabaseDocument db, final String iClusterName) {
+    return db.getUser() != null
+        && db.getUser().checkIfAllowed(ORule.ResourceGeneric.CLUSTER, iClusterName, getSecurityOperationType()) != null;
+  }
+
+  protected void bindDefaultContextVariables() {
+    if (context != null) {
+      if (getDatabase() != null && getDatabase().getUser() != null) {
+        context.setVariable(DEFAULT_PARAM_USER, getDatabase().getUser().getIdentity());
+      }
+    }
+  }
+
+  protected void testNewParser(OCommandRequest iRequest){
+    final OCommandRequestText textRequest = (OCommandRequestText) iRequest;
+    String text = textRequest.getText();
+    InputStream is = new ByteArrayInputStream(text.getBytes());
+    OrientSql osql = new OrientSql(is);
+    try {
+      osql.parse();
+    } catch (ParseException e) {
+      System.out.println("NEW PARSER FAILED: "+text);
+      throwParsingException(e.getMessage());
+      //      throw new RuntimeException(e);
+    }
+  }
+
+
+}
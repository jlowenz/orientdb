--- conflicted
+++ resolved
@@ -55,15 +55,9 @@
  * @since 16.08.13
  */
 public class ODurablePage {
-<<<<<<< HEAD
-  protected static final int         PAGE_PADDING        = OWOWCache.PAGE_PADDING;
-
-  protected static final int         MAGIC_NUMBER_OFFSET = PAGE_PADDING;
-=======
   public static final int         PAGE_PADDING        = OWOWCache.PAGE_PADDING;
 
   protected static final int         MAGIC_NUMBER_OFFSET = 0;
->>>>>>> b537b9c4
   protected static final int         CRC32_OFFSET        = MAGIC_NUMBER_OFFSET + OLongSerializer.LONG_SIZE;
 
   public static final int            WAL_SEGMENT_OFFSET  = CRC32_OFFSET + OIntegerSerializer.INT_SIZE;

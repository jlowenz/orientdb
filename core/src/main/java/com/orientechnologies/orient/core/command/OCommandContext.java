/*
 *
 *  *  Copyright 2014 Orient Technologies LTD (info(at)orientechnologies.com)
 *  *
 *  *  Licensed under the Apache License, Version 2.0 (the "License");
 *  *  you may not use this file except in compliance with the License.
 *  *  You may obtain a copy of the License at
 *  *
 *  *       http://www.apache.org/licenses/LICENSE-2.0
 *  *
 *  *  Unless required by applicable law or agreed to in writing, software
 *  *  distributed under the License is distributed on an "AS IS" BASIS,
 *  *  WITHOUT WARRANTIES OR CONDITIONS OF ANY KIND, either express or implied.
 *  *  See the License for the specific language governing permissions and
 *  *  limitations under the License.
 *  *
 *  * For more information: http://www.orientechnologies.com
 *
 */
package com.orientechnologies.orient.core.command;

import com.orientechnologies.common.concur.OTimeoutException;

import java.util.Map;

/**
 * Basic interface for commands. Manages the context variables during execution.
 * 
 * @author Luca Garulli (l.garulli--at--orientechnologies.com)
 * 
 */
public interface OCommandContext {
  enum TIMEOUT_STRATEGY {
    RETURN, EXCEPTION
  }

  Object getVariable(String iName);

  Object getVariable(String iName, Object iDefaultValue);

  OCommandContext setVariable(String iName, Object iValue);

  OCommandContext incrementVariable(String getNeighbors);

  Map<String, Object> getVariables();

  OCommandContext getParent();

  OCommandContext setParent(OCommandContext iParentContext);

  OCommandContext setChild(OCommandContext context);

  /**
   * Updates a counter. Used to record metrics.
   * 
   * @param iName
   *          Metric's name
   * @param iValue
   *          delta to add or subtract
   * @return
   */
  long updateMetric(String iName, long iValue);

  boolean isRecordingMetrics();

  OCommandContext setRecordingMetrics(boolean recordMetrics);

  void beginExecution(long timeoutMs, TIMEOUT_STRATEGY iStrategy);

  /**
   * Check if timeout is elapsed, if defined.
   * 
   * @return false if it the timeout is elapsed and strategy is "return"
   * @exception OTimeoutException
   *              if the strategy is "exception" (default)
   */
<<<<<<< HEAD
  public boolean checkTimeout();

  public Map<Object, Object> getInputParameters();

  public void setInputParameters(Map<Object, Object> inputParameters);

=======
  boolean checkTimeout();

  /**
   * Creates a copy of execution context.
   */
  OCommandContext copy();

  /**
   * Merges a context with current one.
   * 
   * @param iContext
   */
  void merge(OCommandContext iContext);
>>>>>>> 4f1b0a12
}
<|MERGE_RESOLUTION|>--- conflicted
+++ resolved
@@ -1,99 +1,95 @@
-/*
- *
- *  *  Copyright 2014 Orient Technologies LTD (info(at)orientechnologies.com)
- *  *
- *  *  Licensed under the Apache License, Version 2.0 (the "License");
- *  *  you may not use this file except in compliance with the License.
- *  *  You may obtain a copy of the License at
- *  *
- *  *       http://www.apache.org/licenses/LICENSE-2.0
- *  *
- *  *  Unless required by applicable law or agreed to in writing, software
- *  *  distributed under the License is distributed on an "AS IS" BASIS,
- *  *  WITHOUT WARRANTIES OR CONDITIONS OF ANY KIND, either express or implied.
- *  *  See the License for the specific language governing permissions and
- *  *  limitations under the License.
- *  *
- *  * For more information: http://www.orientechnologies.com
- *
- */
-package com.orientechnologies.orient.core.command;
-
-import com.orientechnologies.common.concur.OTimeoutException;
-
-import java.util.Map;
-
-/**
- * Basic interface for commands. Manages the context variables during execution.
- * 
- * @author Luca Garulli (l.garulli--at--orientechnologies.com)
- * 
- */
-public interface OCommandContext {
-  enum TIMEOUT_STRATEGY {
-    RETURN, EXCEPTION
-  }
-
-  Object getVariable(String iName);
-
-  Object getVariable(String iName, Object iDefaultValue);
-
-  OCommandContext setVariable(String iName, Object iValue);
-
-  OCommandContext incrementVariable(String getNeighbors);
-
-  Map<String, Object> getVariables();
-
-  OCommandContext getParent();
-
-  OCommandContext setParent(OCommandContext iParentContext);
-
-  OCommandContext setChild(OCommandContext context);
-
-  /**
-   * Updates a counter. Used to record metrics.
-   * 
-   * @param iName
-   *          Metric's name
-   * @param iValue
-   *          delta to add or subtract
-   * @return
-   */
-  long updateMetric(String iName, long iValue);
-
-  boolean isRecordingMetrics();
-
-  OCommandContext setRecordingMetrics(boolean recordMetrics);
-
-  void beginExecution(long timeoutMs, TIMEOUT_STRATEGY iStrategy);
-
-  /**
-   * Check if timeout is elapsed, if defined.
-   * 
-   * @return false if it the timeout is elapsed and strategy is "return"
-   * @exception OTimeoutException
-   *              if the strategy is "exception" (default)
-   */
-<<<<<<< HEAD
-  public boolean checkTimeout();
-
-  public Map<Object, Object> getInputParameters();
-
-  public void setInputParameters(Map<Object, Object> inputParameters);
-
-=======
-  boolean checkTimeout();
-
-  /**
-   * Creates a copy of execution context.
-   */
-  OCommandContext copy();
-
-  /**
-   * Merges a context with current one.
-   * 
-   * @param iContext
-   */
-  void merge(OCommandContext iContext);
->>>>>>> 4f1b0a12
-}
+/*
+ *
+ *  *  Copyright 2014 Orient Technologies LTD (info(at)orientechnologies.com)
+ *  *
+ *  *  Licensed under the Apache License, Version 2.0 (the "License");
+ *  *  you may not use this file except in compliance with the License.
+ *  *  You may obtain a copy of the License at
+ *  *
+ *  *       http://www.apache.org/licenses/LICENSE-2.0
+ *  *
+ *  *  Unless required by applicable law or agreed to in writing, software
+ *  *  distributed under the License is distributed on an "AS IS" BASIS,
+ *  *  WITHOUT WARRANTIES OR CONDITIONS OF ANY KIND, either express or implied.
+ *  *  See the License for the specific language governing permissions and
+ *  *  limitations under the License.
+ *  *
+ *  * For more information: http://www.orientechnologies.com
+ *
+ */
+package com.orientechnologies.orient.core.command;
+
+import com.orientechnologies.common.concur.OTimeoutException;
+
+import java.util.Map;
+
+/**
+ * Basic interface for commands. Manages the context variables during execution.
+ * 
+ * @author Luca Garulli (l.garulli--at--orientechnologies.com)
+ * 
+ */
+public interface OCommandContext {
+  enum TIMEOUT_STRATEGY {
+    RETURN, EXCEPTION
+  }
+
+  Object getVariable(String iName);
+
+  Object getVariable(String iName, Object iDefaultValue);
+
+  OCommandContext setVariable(String iName, Object iValue);
+
+  OCommandContext incrementVariable(String getNeighbors);
+
+  Map<String, Object> getVariables();
+
+  OCommandContext getParent();
+
+  OCommandContext setParent(OCommandContext iParentContext);
+
+  OCommandContext setChild(OCommandContext context);
+
+  /**
+   * Updates a counter. Used to record metrics.
+   * 
+   * @param iName
+   *          Metric's name
+   * @param iValue
+   *          delta to add or subtract
+   * @return
+   */
+  long updateMetric(String iName, long iValue);
+
+  boolean isRecordingMetrics();
+
+  OCommandContext setRecordingMetrics(boolean recordMetrics);
+
+  void beginExecution(long timeoutMs, TIMEOUT_STRATEGY iStrategy);
+
+  /**
+   * Check if timeout is elapsed, if defined.
+   * 
+   * @return false if it the timeout is elapsed and strategy is "return"
+   * @exception OTimeoutException
+   *              if the strategy is "exception" (default)
+   */
+  public boolean checkTimeout();
+
+  public Map<Object, Object> getInputParameters();
+
+  public void setInputParameters(Map<Object, Object> inputParameters);
+
+  /**
+   * Creates a copy of execution context.
+   */
+  OCommandContext copy();
+
+  /**
+   * Merges a context with current one.
+   * 
+   * @param iContext
+   */
+  void merge(OCommandContext iContext);
+
+}